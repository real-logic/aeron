--- conflicted
+++ resolved
@@ -52,16 +52,10 @@
 
         ClusterEventDissector.dissectNewLeadershipTerm(buffer, 0, builder);
 
-<<<<<<< HEAD
-        assertEquals("[33.0] " + CONTEXT + ": " + NEW_LEADERSHIP_TERM.name() + " [8/9]: logLeadershipTermId=1, " +
-            "nextLeadershipTermId=2, nextTermBaseLogPosition=3, nextLogPosition=13, leadershipTermId=23, " +
-            "termBaseLogPosition=4, logPosition=5, leaderRecordingId=6, " +
-            "timestamp=7, leaderMemberId=100, logSessionId=200, isStartup=true",
-=======
-        assertEquals("[33.0] " + CONTEXT + ": " + NEW_LEADERSHIP_TERM.name() +
-            " [8/9]: logLeadershipTermId=1 logTruncatePosition=2 leadershipTermId=3 termBaseLogPosition=4 " +
-            "logPosition=5 leaderRecordingId=6 timestamp=7 leaderMemberId=100 logSessionId=200 isStartup=true",
->>>>>>> dfda7128
+        assertEquals("[33.0] " + CONTEXT + ": " + NEW_LEADERSHIP_TERM.name() + " [8/9]: logLeadershipTermId=1 " +
+            "nextLeadershipTermId=2 nextTermBaseLogPosition=3 nextLogPosition=13 leadershipTermId=23 " +
+            "termBaseLogPosition=4 logPosition=5 leaderRecordingId=6 " +
+            "timestamp=7 leaderMemberId=100 logSessionId=200 isStartup=true",
             builder.toString());
     }
 
