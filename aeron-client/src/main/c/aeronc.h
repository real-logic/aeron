--- conflicted
+++ resolved
@@ -1923,7 +1923,6 @@
 const char *aeron_errmsg();
 
 /**
-<<<<<<< HEAD
  * Get the default path used by the Aeron media driver
  * @param path buffer to store the path.
  * @param path_length space available in the buffer
@@ -1931,7 +1930,8 @@
  * is equal to path_length then the path has been truncated.
  */
 int aeron_default_path(char *path, size_t path_length);
-=======
+  
+/**
  * Gets the registration id for addition of the counter.  Note that using this after a call to poll the succeeds or
  * errors is undefined behaviour.  As the async_add_counter_t may have been freed.
  *
@@ -1939,6 +1939,7 @@
  * @return registration id for the counter.
  */
 int64_t aeron_async_add_counter_get_registration_id(aeron_async_add_counter_t *add_counter);
+
 /**
  * Gets the registration id for addition of the publication.  Note that using this after a call to poll the succeeds or
  * errors is undefined behaviour.  As the async_add_publication_t may have been freed.
@@ -1947,6 +1948,7 @@
  * @return registration id for the publication.
  */
 int64_t aeron_async_add_publication_get_registration_id(aeron_async_add_publication_t *add_publication);
+
 /**
  * Gets the registration id for addition of the exclusive_publication.  Note that using this after a call to poll the succeeds or
  * errors is undefined behaviour.  As the async_add_exclusive_publication_t may have been freed.
@@ -1956,6 +1958,7 @@
  */
 int64_t aeron_async_add_exclusive_exclusive_publication_get_registration_id(
     aeron_async_add_exclusive_publication_t *add_exclusive_publication);
+
 /**
  * Gets the registration id for addition of the subscription.  Note that using this after a call to poll the succeeds or
  * errors is undefined behaviour.  As the async_add_subscription_t may have been freed.
@@ -1964,7 +1967,6 @@
  * @return registration id for the subscription.
  */
 int64_t aeron_async_add_subscription_get_registration_id(aeron_async_add_subscription_t *add_subscription);
->>>>>>> 763283f0
 
 #ifdef __cplusplus
 }
