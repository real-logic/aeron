/*
 * Copyright 2014-2024 Real Logic Limited.
 *
 * Licensed under the Apache License, Version 2.0 (the "License");
 * you may not use this file except in compliance with the License.
 * You may obtain a copy of the License at
 *
 * https://www.apache.org/licenses/LICENSE-2.0
 *
 * Unless required by applicable law or agreed to in writing, software
 * distributed under the License is distributed on an "AS IS" BASIS,
 * WITHOUT WARRANTIES OR CONDITIONS OF ANY KIND, either express or implied.
 * See the License for the specific language governing permissions and
 * limitations under the License.
 */

#ifndef AERON_LOGBUFFER_DESCRIPTOR_H
#define AERON_LOGBUFFER_DESCRIPTOR_H

#include <string.h>

#include "protocol/aeron_udp_protocol.h"
#include "util/aeron_bitutil.h"
#include "util/aeron_math.h"
#include "concurrent/aeron_atomic.h"

#define AERON_LOGBUFFER_PARTITION_COUNT (3)
#define AERON_LOGBUFFER_TERM_MIN_LENGTH (64 * 1024)
#define AERON_LOGBUFFER_TERM_MAX_LENGTH (1024 * 1024 * 1024)
#define AERON_PAGE_MIN_SIZE (4 * 1024)
#define AERON_PAGE_MAX_SIZE (1024 * 1024 * 1024)
#define AERON_LOGBUFFER_DEFAULT_FRAME_HEADER_MAX_LENGTH (AERON_CACHE_LINE_LENGTH * 2)

#define AERON_MAX_UDP_PAYLOAD_LENGTH (65504)

//#ifdef _MSC_VER
//#define _Static_assert static_assert
//#endif

#ifdef __cplusplus
#define _Static_assert static_assert
#endif

#pragma pack(push)
#pragma pack(4)
typedef struct aeron_logbuffer_metadata_stct
{
    volatile int64_t term_tail_counters[AERON_LOGBUFFER_PARTITION_COUNT];
    volatile int32_t active_term_count;

    uint8_t pad1[(2 * AERON_CACHE_LINE_LENGTH) - ((AERON_LOGBUFFER_PARTITION_COUNT * sizeof(int64_t)) + sizeof(int32_t))];
    volatile int64_t end_of_stream_position;
    volatile int32_t is_connected;
    volatile int32_t active_transport_count;

    uint8_t pad2[(2 * AERON_CACHE_LINE_LENGTH) - (sizeof(int64_t) + (2 * sizeof(int32_t)))];
    int64_t correlation_id;
    int32_t initial_term_id;
    int32_t default_frame_header_length;
    int32_t mtu_length;
    int32_t term_length;
    int32_t page_size;
    int32_t publication_window_length;
    int32_t receiver_window_length;
    int32_t socket_sndbuf_length;
    int32_t socket_rcvbuf_length;
    int32_t max_resend;
    int64_t entity_tag;
    int64_t response_correlation_id;
    uint8_t default_header[AERON_LOGBUFFER_DEFAULT_FRAME_HEADER_MAX_LENGTH];
    int64_t linger_timeout_ns;
    int64_t untethered_window_limit_timeout_ns;
    int64_t untethered_resting_timeout_ns;
    uint8_t group;
    uint8_t is_response;
    uint8_t rejoin;
    uint8_t reliable;
    uint8_t sparse;
    uint8_t signal_eos;
    uint8_t spies_simulate_connection;
    uint8_t tether;
<<<<<<< HEAD

    uint8_t pad_end[32]; // Padding to align the structure size to 512 bytes (9x AERON_CACHE_LINE_LENGTH)
=======
>>>>>>> 3b92bca1
}
aeron_logbuffer_metadata_t;
#pragma pack(pop)

_Static_assert(
    offsetof(aeron_logbuffer_metadata_t, term_tail_counters) == 0,
    "offsetof(aeron_logbuffer_metadata_t, term_tail_counters) is wrong");
_Static_assert(
    offsetof(aeron_logbuffer_metadata_t, active_term_count) == 24,
    "offsetof(aeron_logbuffer_metadata_t, active_term_count) is wrong");
_Static_assert(
    offsetof(aeron_logbuffer_metadata_t, end_of_stream_position) == 128,
    "offsetof(aeron_logbuffer_metadata_t, end_of_stream_position) is wrong");
_Static_assert(
    offsetof(aeron_logbuffer_metadata_t, is_connected) == 136,
    "offsetof(aeron_logbuffer_metadata_t, is_connected) is wrong");
_Static_assert(
    offsetof(aeron_logbuffer_metadata_t, active_transport_count) == 140,
    "offsetof(aeron_logbuffer_metadata_t, active_transport_count) is wrong");
_Static_assert(
    offsetof(aeron_logbuffer_metadata_t, correlation_id) == 256,
    "offsetof(aeron_logbuffer_metadata_t, correlation_id) is wrong");
_Static_assert(
    offsetof(aeron_logbuffer_metadata_t, initial_term_id) == 264,
    "offsetof(aeron_logbuffer_metadata_t, initial_term_id) is wrong");
_Static_assert(
    offsetof(aeron_logbuffer_metadata_t, default_frame_header_length) == 268,
    "offsetof(aeron_logbuffer_metadata_t, default_frame_header_length) is wrong");
_Static_assert(
    offsetof(aeron_logbuffer_metadata_t, mtu_length) == 272,
    "offsetof(aeron_logbuffer_metadata_t, mtu_length) is wrong");
_Static_assert(
    offsetof(aeron_logbuffer_metadata_t, term_length) == 276,
    "offsetof(aeron_logbuffer_metadata_t, term_length) is wrong");
_Static_assert(
    offsetof(aeron_logbuffer_metadata_t, page_size) == 280,
    "offsetof(aeron_logbuffer_metadata_t, page_size) is wrong");
_Static_assert(
    offsetof(aeron_logbuffer_metadata_t, publication_window_length) == 284,
    "offsetof(aeron_logbuffer_metadata_t, publication_window_length) is wrong");
_Static_assert(
    offsetof(aeron_logbuffer_metadata_t, receiver_window_length) == 288,
    "offsetof(aeron_logbuffer_metadata_t, receiver_window_length) is wrong");
_Static_assert(
    offsetof(aeron_logbuffer_metadata_t, socket_sndbuf_length) == 292,
    "offsetof(aeron_logbuffer_metadata_t, socket_sndbuf_length) is wrong");
_Static_assert(
    offsetof(aeron_logbuffer_metadata_t, socket_rcvbuf_length) == 296,
    "offsetof(aeron_logbuffer_metadata_t, socket_rcvbuf_length) is wrong");
_Static_assert(
    offsetof(aeron_logbuffer_metadata_t, max_resend) == 300,
    "offsetof(aeron_logbuffer_metadata_t, max_resend) is wrong");
_Static_assert(
    offsetof(aeron_logbuffer_metadata_t, entity_tag) == 304,
    "offsetof(aeron_logbuffer_metadata_t, entity_tag) is wrong");
_Static_assert(
    offsetof(aeron_logbuffer_metadata_t, entity_tag) % sizeof(int64_t) == 0,
    "offsetof(aeron_logbuffer_metadata_t, entity_tag) not aligned");
_Static_assert(
    offsetof(aeron_logbuffer_metadata_t, response_correlation_id) == 312,
    "offsetof(aeron_logbuffer_metadata_t, response_correlation_id) is wrong");
_Static_assert(
    offsetof(aeron_logbuffer_metadata_t, default_header) == 320,
    "offsetof(aeron_logbuffer_metadata_t, default_header) is wrong");
_Static_assert(
    AERON_LOGBUFFER_DEFAULT_FRAME_HEADER_MAX_LENGTH >= AERON_DATA_HEADER_LENGTH,
    "AERON_LOGBUFFER_DEFAULT_FRAME_HEADER_MAX_LENGTH < AERON_DATA_HEADER_LENGTH");
_Static_assert(
    offsetof(aeron_logbuffer_metadata_t, linger_timeout_ns) == 448,
    "offsetof(aeron_logbuffer_metadata_t, linger_timeout_ns) is wrong");
_Static_assert(
    offsetof(aeron_logbuffer_metadata_t, untethered_window_limit_timeout_ns) == 456,
    "offsetof(aeron_logbuffer_metadata_t, untethered_window_limit_timeout_ns) is wrong");
_Static_assert(
    offsetof(aeron_logbuffer_metadata_t, untethered_resting_timeout_ns) == 464,
    "offsetof(aeron_logbuffer_metadata_t, untethered_resting_timeout_ns) is wrong");
_Static_assert(
    offsetof(aeron_logbuffer_metadata_t, group) == 472,
    "offsetof(aeron_logbuffer_metadata_t, group) is wrong");
_Static_assert(
    offsetof(aeron_logbuffer_metadata_t, is_response) == 473,
    "offsetof(aeron_logbuffer_metadata_t, is_response) is wrong");
_Static_assert(
    offsetof(aeron_logbuffer_metadata_t, rejoin) == 474,
    "offsetof(aeron_logbuffer_metadata_t, rejoin) is wrong");
_Static_assert(
    offsetof(aeron_logbuffer_metadata_t, reliable) == 475,
    "offsetof(aeron_logbuffer_metadata_t, reliable) is wrong");
_Static_assert(
    offsetof(aeron_logbuffer_metadata_t, sparse) == 476,
    "offsetof(aeron_logbuffer_metadata_t, sparse) is wrong");
_Static_assert(
    offsetof(aeron_logbuffer_metadata_t, signal_eos) == 477,
    "offsetof(aeron_logbuffer_metadata_t, signal_eos) is wrong");
_Static_assert(
    offsetof(aeron_logbuffer_metadata_t, spies_simulate_connection) == 478,
    "offsetof(aeron_logbuffer_metadata_t, spies_simulate_connection) is wrong");
_Static_assert(
    offsetof(aeron_logbuffer_metadata_t, tether) == 479,
    "offsetof(aeron_logbuffer_metadata_t, tether) is wrong");
_Static_assert(
    sizeof(aeron_logbuffer_metadata_t) == 512,
    "sizeof(aeron_logbuffer_metadata_t) is wrong");

#define AERON_LOGBUFFER_META_DATA_LENGTH \
    (AERON_ALIGN(sizeof(aeron_logbuffer_metadata_t), AERON_PAGE_MIN_SIZE))
<<<<<<< HEAD
_Static_assert(
    AERON_LOGBUFFER_META_DATA_LENGTH == AERON_PAGE_MIN_SIZE,
    "AERON_LOGBUFFER_META_DATA_LENGTH != AERON_PAGE_MIN_SIZE");
=======
>>>>>>> 3b92bca1

#define AERON_LOGBUFFER_FRAME_ALIGNMENT (32)

#define AERON_LOGBUFFER_RAWTAIL_VOLATILE(d, m) \
do \
{ \
    int32_t active_term_count; \
    AERON_GET_ACQUIRE(active_term_count, ((m)->active_term_count)); \
    size_t partition = (size_t)(active_term_count % AERON_LOGBUFFER_PARTITION_COUNT); \
    AERON_GET_ACQUIRE(d, (m)->term_tail_counters[partition]); \
} \
while (false)

int aeron_logbuffer_check_term_length(uint64_t term_length);
int aeron_logbuffer_check_page_size(uint64_t page_size);

inline uint64_t aeron_logbuffer_compute_log_length(uint64_t term_length, uint64_t page_size)
{
    return AERON_ALIGN(((term_length * AERON_LOGBUFFER_PARTITION_COUNT) + AERON_LOGBUFFER_META_DATA_LENGTH), page_size);
}

inline int32_t aeron_logbuffer_term_offset(int64_t raw_tail, int32_t term_length)
{
    int64_t offset = raw_tail & 0xFFFFFFFFL;
    return offset < term_length ? (int32_t)offset : term_length;
}

inline int32_t aeron_logbuffer_term_id(int64_t raw_tail)
{
    return (int32_t)(raw_tail >> 32);
}

inline int32_t aeron_logbuffer_compute_term_count(int32_t term_id, int32_t initial_term_id)
{
    return aeron_sub_wrap_i32(term_id, initial_term_id);
}

inline size_t aeron_logbuffer_index_by_position(int64_t position, size_t position_bits_to_shift)
{
    return (size_t)((position >> position_bits_to_shift) % AERON_LOGBUFFER_PARTITION_COUNT);
}

inline size_t aeron_logbuffer_index_by_term(int32_t initial_term_id, int32_t active_term_id)
{
    int32_t term_count = aeron_logbuffer_compute_term_count(active_term_id, initial_term_id);
    return (size_t)(term_count % AERON_LOGBUFFER_PARTITION_COUNT);
}

inline size_t aeron_logbuffer_index_by_term_count(int32_t term_count)
{
    return (size_t)(term_count % AERON_LOGBUFFER_PARTITION_COUNT);
}

inline int64_t aeron_logbuffer_compute_position(
    int32_t active_term_id, int32_t term_offset, size_t position_bits_to_shift, int32_t initial_term_id)
{
    int64_t term_count = aeron_logbuffer_compute_term_count(active_term_id, initial_term_id);
    return (term_count << position_bits_to_shift) + term_offset;
}

inline int64_t aeron_logbuffer_compute_term_begin_position(
    int32_t active_term_id, size_t position_bits_to_shift, int32_t initial_term_id)
{
    return aeron_logbuffer_compute_position(active_term_id, 0, position_bits_to_shift, initial_term_id);
}

inline int32_t aeron_logbuffer_compute_term_id_from_position(
    int64_t position, size_t position_bits_to_shift, int32_t initial_term_id)
{
    return aeron_add_wrap_i32((int32_t)(position >> position_bits_to_shift), initial_term_id);
}

inline int32_t aeron_logbuffer_compute_term_offset_from_position(int64_t position, size_t position_bits_to_shift)
{
    int64_t mask = (1u << position_bits_to_shift) - 1;

    return (int32_t)(position & mask);
}

inline bool aeron_logbuffer_cas_raw_tail(
    aeron_logbuffer_metadata_t *log_meta_data,
    size_t partition_index,
    int64_t expected_raw_tail,
    int64_t update_raw_tail)
{
    return aeron_cas_int64(&log_meta_data->term_tail_counters[partition_index], expected_raw_tail, update_raw_tail);
}

inline int32_t aeron_logbuffer_active_term_count(aeron_logbuffer_metadata_t *log_meta_data)
{
    int32_t active_term_count;
    AERON_GET_ACQUIRE(active_term_count, log_meta_data->active_term_count);
    return active_term_count;
}

inline bool aeron_logbuffer_cas_active_term_count(
    aeron_logbuffer_metadata_t *log_meta_data,
    int32_t expected_term_count,
    int32_t update_term_count)
{
    return aeron_cas_int32(&log_meta_data->active_term_count, expected_term_count, update_term_count);
}

inline bool aeron_logbuffer_rotate_log(
    aeron_logbuffer_metadata_t *log_meta_data, int32_t current_term_count, int32_t current_term_id)
{
    const int32_t next_term_id = current_term_id + 1;
    const int32_t next_term_count = current_term_count + 1;
    const size_t next_index = aeron_logbuffer_index_by_term_count(next_term_count);
    const int32_t expected_term_id = next_term_id - AERON_LOGBUFFER_PARTITION_COUNT;

    int64_t raw_tail;
    do
    {
        AERON_GET_ACQUIRE(raw_tail, log_meta_data->term_tail_counters[next_index]);
        if (expected_term_id != aeron_logbuffer_term_id(raw_tail))
        {
            break;
        }
    }
    while (!aeron_logbuffer_cas_raw_tail(
        log_meta_data, next_index, raw_tail, (int64_t)((uint64_t)next_term_id << 32u)));

    return aeron_logbuffer_cas_active_term_count(log_meta_data, current_term_count, next_term_count);
}

inline void aeron_logbuffer_fill_default_header(
    uint8_t *log_meta_data_buffer, int32_t session_id, int32_t stream_id, int32_t initial_term_id)
{
    aeron_logbuffer_metadata_t *log_meta_data = (aeron_logbuffer_metadata_t *)log_meta_data_buffer;
    aeron_data_header_t *data_header = (aeron_data_header_t *)(log_meta_data->default_header);

    log_meta_data->default_frame_header_length = AERON_DATA_HEADER_LENGTH;
    data_header->frame_header.frame_length = 0;
    data_header->frame_header.version = AERON_FRAME_HEADER_VERSION;
    data_header->frame_header.flags = AERON_DATA_HEADER_BEGIN_FLAG | AERON_DATA_HEADER_END_FLAG;
    data_header->frame_header.type = AERON_HDR_TYPE_DATA;
    data_header->stream_id = stream_id;
    data_header->session_id = session_id;
    data_header->term_id = initial_term_id;
    data_header->term_offset = 0;
    data_header->reserved_value = AERON_DATA_HEADER_DEFAULT_RESERVED_VALUE;
}

inline void aeron_logbuffer_apply_default_header(uint8_t *log_meta_data_buffer, uint8_t *buffer)
{
    aeron_logbuffer_metadata_t *log_meta_data = (aeron_logbuffer_metadata_t *)log_meta_data_buffer;

    memcpy(buffer, log_meta_data->default_header, (size_t)log_meta_data->default_frame_header_length);
}

inline size_t aeron_logbuffer_compute_fragmented_length(size_t length, size_t max_payload_length)
{
    const size_t num_max_payloads = length / max_payload_length;
    const size_t remaining_payload = length % max_payload_length;
    const size_t last_frame_length = (remaining_payload > 0) ?
        AERON_ALIGN(remaining_payload + AERON_DATA_HEADER_LENGTH, AERON_LOGBUFFER_FRAME_ALIGNMENT) : 0;

    return (num_max_payloads * (max_payload_length + AERON_DATA_HEADER_LENGTH)) + last_frame_length;
}

#endif //AERON_LOGBUFFER_DESCRIPTOR_H<|MERGE_RESOLUTION|>--- conflicted
+++ resolved
@@ -79,11 +79,7 @@
     uint8_t signal_eos;
     uint8_t spies_simulate_connection;
     uint8_t tether;
-<<<<<<< HEAD
-
     uint8_t pad_end[32]; // Padding to align the structure size to 512 bytes (9x AERON_CACHE_LINE_LENGTH)
-=======
->>>>>>> 3b92bca1
 }
 aeron_logbuffer_metadata_t;
 #pragma pack(pop)
@@ -190,12 +186,10 @@
 
 #define AERON_LOGBUFFER_META_DATA_LENGTH \
     (AERON_ALIGN(sizeof(aeron_logbuffer_metadata_t), AERON_PAGE_MIN_SIZE))
-<<<<<<< HEAD
+
 _Static_assert(
     AERON_LOGBUFFER_META_DATA_LENGTH == AERON_PAGE_MIN_SIZE,
     "AERON_LOGBUFFER_META_DATA_LENGTH != AERON_PAGE_MIN_SIZE");
-=======
->>>>>>> 3b92bca1
 
 #define AERON_LOGBUFFER_FRAME_ALIGNMENT (32)
 
