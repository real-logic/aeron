/*
 * Copyright 2014-2021 Real Logic Limited.
 *
 * Licensed under the Apache License, Version 2.0 (the "License");
 * you may not use this file except in compliance with the License.
 * You may obtain a copy of the License at
 *
 * https://www.apache.org/licenses/LICENSE-2.0
 *
 * Unless required by applicable law or agreed to in writing, software
 * distributed under the License is distributed on an "AS IS" BASIS,
 * WITHOUT WARRANTIES OR CONDITIONS OF ANY KIND, either express or implied.
 * See the License for the specific language governing permissions and
 * limitations under the License.
 */
package io.aeron.driver.media;

import io.aeron.ChannelUri;
import io.aeron.CommonContext;
import io.aeron.driver.DefaultNameResolver;
import io.aeron.driver.NameResolver;
import io.aeron.driver.exceptions.InvalidChannelException;
import org.agrona.BitUtil;
import org.agrona.LangUtil;
import org.agrona.SystemUtil;

import java.net.*;
import java.util.Objects;
import java.util.concurrent.atomic.AtomicInteger;

import static io.aeron.driver.media.NetworkUtil.*;
import static java.lang.System.lineSeparator;
import static java.net.InetAddress.getByAddress;

/**
 * The media configuration for Aeron UDP channels as an instantiation of the socket addresses for a {@link ChannelUri}.
 *
 * @see ChannelUri
 * @see io.aeron.ChannelUriStringBuilder
 */
public final class UdpChannel
{
    private static final AtomicInteger UNIQUE_CANONICAL_FORM_VALUE = new AtomicInteger();
    private static final InetSocketAddress ANY_IPV4 = new InetSocketAddress("0.0.0.0", 0);
    private static final InetSocketAddress ANY_IPV6 = new InetSocketAddress("::", 0);

    private final boolean isManualControlMode;
    private final boolean isDynamicControlMode;
    private final boolean hasExplicitControl;
    private final boolean hasExplicitEndpoint;
    private final boolean isMulticast;
    private final boolean hasMulticastTtl;
    private final boolean hasTag;
    private final int multicastTtl;
    private final int socketRcvbufLength;
    private final int socketSndbufLength;
    private final long tag;
    private final InetSocketAddress remoteData;
    private final InetSocketAddress localData;
    private final InetSocketAddress remoteControl;
    private final InetSocketAddress localControl;
    private final String uriStr;
    private final String canonicalForm;
    private final NetworkInterface localInterface;
    private final ProtocolFamily protocolFamily;
    private final ChannelUri channelUri;

    private UdpChannel(final Context context)
    {
        isManualControlMode = context.isManualControlMode;
        isDynamicControlMode = context.isDynamicControlMode;
        hasExplicitEndpoint = context.hasExplicitEndpoint;
        hasExplicitControl = context.hasExplicitControl;
        isMulticast = context.isMulticast;
        hasTag = context.hasTagId;
        tag = context.tagId;
        hasMulticastTtl = context.hasMulticastTtl;
        multicastTtl = context.multicastTtl;
        socketRcvbufLength = context.socketRcvbufLength;
        socketSndbufLength = context.socketSndbufLength;
        remoteData = context.remoteData;
        localData = context.localData;
        remoteControl = context.remoteControl;
        localControl = context.localControl;
        uriStr = context.uriStr;
        canonicalForm = context.canonicalForm;
        localInterface = context.localInterface;
        protocolFamily = context.protocolFamily;
        channelUri = context.channelUri;
    }

    /**
     * Parse channel URI and create a {@link UdpChannel} using the default name resolver..
     *
     * @param channelUriString to parse.
     * @return a new {@link UdpChannel} as the result of parsing.
     * @throws InvalidChannelException if an error occurs.
     */
    public static UdpChannel parse(final String channelUriString)
    {
        return parse(channelUriString, DefaultNameResolver.INSTANCE, false);
    }

    /**
     * Parse channel URI and create a {@link UdpChannel}.
     *
     * @param channelUriString to parse.
     * @param nameResolver     to use for resolving names.
     * @return a new {@link UdpChannel} as the result of parsing.
     * @throws InvalidChannelException if an error occurs.
     */
    public static UdpChannel parse(final String channelUriString, final NameResolver nameResolver)
    {
        return parse(channelUriString, nameResolver, false);
    }

    /**
     * Parse channel URI and create a {@link UdpChannel}.
     *
     * @param channelUriString to parse.
     * @param nameResolver     to use for resolving names.
     * @param isDestination    to identify if it is a destination within a channel.
     * @return a new {@link UdpChannel} as the result of parsing.
     * @throws InvalidChannelException if an error occurs.
     */
    @SuppressWarnings("MethodLength")
    public static UdpChannel parse(
        final String channelUriString, final NameResolver nameResolver, final boolean isDestination)
    {
        try
        {
            final ChannelUri channelUri = ChannelUri.parse(channelUriString);
            validateConfiguration(channelUri);

            InetSocketAddress endpointAddress = getEndpointAddress(channelUri, nameResolver);
            final InetSocketAddress controlAddress = getExplicitControlAddress(channelUri, nameResolver);

            final String tagIdStr = channelUri.channelTag();
            final String controlMode = channelUri.get(CommonContext.MDC_CONTROL_MODE_PARAM_NAME);
            final boolean isManualControlMode = CommonContext.MDC_CONTROL_MODE_MANUAL.equals(controlMode);
            final boolean isDynamicControlMode = CommonContext.MDC_CONTROL_MODE_DYNAMIC.equals(controlMode);

            final int socketRcvbufLength = getSocketBufferLength(channelUri, CommonContext.SOCKET_RCVBUF_PARAM_NAME);
            final int socketSndbufLength = getSocketBufferLength(channelUri, CommonContext.SOCKET_SNDBUF_PARAM_NAME);

            final boolean requiresAdditionalSuffix = !isDestination &&
                (null == endpointAddress && null == controlAddress ||
                (null != endpointAddress && endpointAddress.getPort() == 0) ||
                (null != controlAddress && controlAddress.getPort() == 0));

            final boolean hasNoDistinguishingCharacteristic =
                null == endpointAddress && null == controlAddress && null == tagIdStr;

            if (isDynamicControlMode && null == controlAddress)
            {
                throw new IllegalArgumentException(
                    "explicit control expected with dynamic control mode: " + channelUriString);
            }

            if (hasNoDistinguishingCharacteristic && !isManualControlMode)
            {
                throw new IllegalArgumentException(
                    "URIs for UDP must specify an endpoint, control, tags, or control-mode=manual: " +
                    channelUriString);
            }

            if (null != endpointAddress && endpointAddress.isUnresolved())
            {
                throw new UnknownHostException("could not resolve endpoint address: " + endpointAddress);
            }

            if (null != controlAddress && controlAddress.isUnresolved())
            {
                throw new UnknownHostException("could not resolve control address: " + controlAddress);
            }

            boolean hasExplicitEndpoint = true;
            if (null == endpointAddress)
            {
                hasExplicitEndpoint = false;
                endpointAddress = null != controlAddress && controlAddress.getAddress() instanceof Inet6Address ?
                    ANY_IPV6 : ANY_IPV4;
            }

            final Context context = new Context()
                .uriStr(channelUriString)
                .channelUri(channelUri)
                .isManualControlMode(isManualControlMode)
                .isDynamicControlMode(isDynamicControlMode)
                .hasExplicitEndpoint(hasExplicitEndpoint)
                .hasNoDistinguishingCharacteristic(hasNoDistinguishingCharacteristic)
                .socketRcvbufLength(socketRcvbufLength)
                .socketSndbufLength(socketSndbufLength);

            if (null != tagIdStr)
            {
                context.hasTagId(true).tagId(Long.parseLong(tagIdStr));
            }

            if (endpointAddress.getAddress().isMulticastAddress())
            {
                final InterfaceSearchAddress searchAddress = getInterfaceSearchAddress(channelUri);
                final NetworkInterface localInterface = findInterface(searchAddress);
                final InetSocketAddress resolvedAddress = resolveToAddressOfInterface(localInterface, searchAddress);

                context
                    .isMulticast(true)
                    .localControlAddress(resolvedAddress)
                    .remoteControlAddress(getMulticastControlAddress(endpointAddress))
                    .localDataAddress(resolvedAddress)
                    .remoteDataAddress(endpointAddress)
                    .localInterface(localInterface)
                    .protocolFamily(getProtocolFamily(endpointAddress.getAddress()))
                    .canonicalForm(canonicalise(null, resolvedAddress, null, endpointAddress));

                final String ttlValue = channelUri.get(CommonContext.TTL_PARAM_NAME);
                if (null != ttlValue)
                {
                    context.hasMulticastTtl(true).multicastTtl(Integer.parseInt(ttlValue));
                }
            }
            else if (null != controlAddress)
            {
                final String controlVal = channelUri.get(CommonContext.MDC_CONTROL_PARAM_NAME);
                final String endpointVal = channelUri.get(CommonContext.ENDPOINT_PARAM_NAME);

                String suffix = "";
                if (requiresAdditionalSuffix)
                {
                    suffix = null != tagIdStr ? "#" + tagIdStr : "-" + UNIQUE_CANONICAL_FORM_VALUE.getAndAdd(1);
                }

                final String canonicalForm = canonicalise(
                    controlVal, controlAddress, endpointVal, endpointAddress) + suffix;

                context
                    .hasExplicitControl(true)
                    .remoteControlAddress(endpointAddress)
                    .remoteDataAddress(endpointAddress)
                    .localControlAddress(controlAddress)
                    .localDataAddress(controlAddress)
                    .protocolFamily(getProtocolFamily(endpointAddress.getAddress()))
                    .canonicalForm(canonicalForm);
            }
            else
            {
                final InterfaceSearchAddress searchAddress = getInterfaceSearchAddress(channelUri);
                final InetSocketAddress localAddress = searchAddress.getInetAddress().isAnyLocalAddress() ?
                    searchAddress.getAddress() :
                    resolveToAddressOfInterface(findInterface(searchAddress), searchAddress);

                final String endpointVal = channelUri.get(CommonContext.ENDPOINT_PARAM_NAME);
                String suffix = "";
                if (requiresAdditionalSuffix)
                {
                    suffix = (null != tagIdStr) ? "#" + tagIdStr : ("-" + UNIQUE_CANONICAL_FORM_VALUE.getAndAdd(1));
                }

                context
                    .remoteControlAddress(endpointAddress)
                    .remoteDataAddress(endpointAddress)
                    .localControlAddress(localAddress)
                    .localDataAddress(localAddress)
                    .protocolFamily(getProtocolFamily(endpointAddress.getAddress()))
                    .canonicalForm(canonicalise(null, localAddress, endpointVal, endpointAddress) + suffix);
            }

            return new UdpChannel(context);
        }
        catch (final Exception ex)
        {
            throw new InvalidChannelException(ex);
        }
    }

    private static int getSocketBufferLength(final ChannelUri channelUri, final String paramName)
    {
        int socketBufferLength = 0;

        final String paramValue = channelUri.get(paramName);
        if (null != paramValue)
        {
            final long size = SystemUtil.parseSize(paramName, paramValue);
            if (size < 0 || size > Integer.MAX_VALUE)
            {
                throw new IllegalArgumentException("Invalid " + paramName + " length: " + size);
            }
            socketBufferLength = (int)size;
        }

        return socketBufferLength;
    }

    /**
     * Return a string which is a canonical form of the channel suitable for use as a file or directory
     * name and also as a method of hashing, etc.
     * <p>
     * The general format is:
     * UDP-interface:localPort-remoteAddress:remotePort
     *
     * @param localParamValue  interface or MDC control param value or null for not set.
     * @param localData        address/interface for the channel.
     * @param remoteParamValue endpoint param value or null if not set.
     * @param remoteData       address for the channel.
     * @return canonical representation as a string.
     */
    public static String canonicalise(
        final String localParamValue,
        final InetSocketAddress localData,
        final String remoteParamValue,
        final InetSocketAddress remoteData)
    {
        final StringBuilder builder = new StringBuilder(48);

        builder.append("UDP-");

        if (null == localParamValue)
        {
            builder.append(localData.getHostString())
                .append(':')
                .append(localData.getPort());
        }
        else
        {
            builder.append(localParamValue);
        }

        builder.append('-');

        if (null == remoteParamValue)
        {
            builder.append(remoteData.getHostString())
                .append(':')
                .append(remoteData.getPort());
        }
        else
        {
            builder.append(remoteParamValue);
        }

        return builder.toString();
    }

    /**
     * Remote data address and port.
     *
     * @return remote data address and port.
     */
    public InetSocketAddress remoteData()
    {
        return remoteData;
    }

    /**
     * Local data address and port.
     *
     * @return local data address port.
     */
    public InetSocketAddress localData()
    {
        return localData;
    }

    /**
     * Remote control address information
     *
     * @return remote control address information
     */
    public InetSocketAddress remoteControl()
    {
        return remoteControl;
    }

    /**
     * Local control address and port.
     *
     * @return local control address and port.
     */
    public InetSocketAddress localControl()
    {
        return localControl;
    }

    /**
     * Get the {@link ChannelUri} for this channel.
     *
     * @return the {@link ChannelUri} for this channel.
     */
    public ChannelUri channelUri()
    {
        return channelUri;
    }

    /**
     * Has this channel got a multicast TTL value set so that {@link #multicastTtl()} is valid.
     *
     * @return true if this channel is a multicast TTL set otherwise false.
     */
    public boolean hasMulticastTtl()
    {
        return hasMulticastTtl;
    }

    /**
     * Multicast TTL value.
     *
     * @return multicast TTL value.
     */
    public int multicastTtl()
    {
        return multicastTtl;
    }

    /**
     * The canonical form for the channel
     * <p>
     * {@link UdpChannel#canonicalise}
     *
     * @return canonical form for channel.
     */
    public String canonicalForm()
    {
        return canonicalForm;
    }

    /**
     * The {@link #canonicalForm()} for the channel.
     *
     * @return the {@link #canonicalForm()} for the channel.
     */
    public String toString()
    {
        return canonicalForm;
    }

    /**
     * Is the channel UDP multicast.
     *
     * @return true if the channel is UDP multicast.
     */
    public boolean isMulticast()
    {
        return isMulticast;
    }

    /**
     * Local interface to be used by the channel.
     *
     * @return {@link NetworkInterface} for the local interface used by the channel.
     */
    public NetworkInterface localInterface()
    {
        return localInterface;
    }

    /**
     * Original URI of the channel URI.
     *
     * @return the original uri string from the client.
     */
    public String originalUriString()
    {
        return uriStr;
    }

    /**
     * Get the {@link ProtocolFamily} for this channel.
     *
     * @return the {@link ProtocolFamily} for this channel.
     */
    public ProtocolFamily protocolFamily()
    {
        return protocolFamily;
    }

    /**
     * Get the tag value on the channel which is only valid if {@link #hasTag()} is true.
     *
     * @return the tag value on the channel.
     */
    public long tag()
    {
        return tag;
    }

    /**
     * Does the channel have manual control mode specified.
     *
     * @return does channel have manual control mode specified.
     */
    public boolean isManualControlMode()
    {
        return isManualControlMode;
    }

    /**
     * Does the channel have dynamic control mode specified.
     *
     * @return does channel have dynamic control mode specified.
     */
    public boolean isDynamicControlMode()
    {
        return isDynamicControlMode;
    }

    /**
     * Does the channel have an explicit endpoint address?
     *
     * @return does channel have an explicit endpoint address or not?
     */
    public boolean hasExplicitEndpoint()
    {
        return hasExplicitEndpoint;
    }

    /**
     * Does the channel have an explicit control address as used with multi-destination-cast or not?
     *
     * @return does channel have an explicit control address or not?
     */
    public boolean hasExplicitControl()
    {
        return hasExplicitControl;
    }

    /**
     * Has the URI a tag to indicate entity relationships and if {@link #tag()} is valid.
     *
     * @return true if the channel has a tag.
     */
    public boolean hasTag()
    {
        return hasTag;
    }

    /**
     * Is the channel configured as multi-destination.
     *
     * @return true if he channel configured as multi-destination.
     */
    public boolean isMultiDestination()
    {
        return isDynamicControlMode || isManualControlMode || hasExplicitControl;
    }

    /**
     * Get the socket receive buffer length.
     *
     * @return socket receive buffer length or 0 if not specified.
     */
    public int socketRcvbufLength()
    {
        return socketRcvbufLength;
    }

    /**
     * Get the socket send buffer length.
     *
     * @return socket send buffer length or 0 if not specified.
     */
    public int socketSndbufLenth()
    {
        return socketSndbufLength;
    }

    /**
<<<<<<< HEAD
     * Does this channel have a tag match to another channel including endpoints.
=======
     * Does this channel have a tag match to another channel having INADDR_ANY endpoints.
>>>>>>> 33e5b2b5
     *
     * @param udpChannel to match against.
     * @return true if there is a match otherwise false.
     */
    public boolean matchesTag(final UdpChannel udpChannel)
    {
        if (!hasTag || !udpChannel.hasTag() || tag != udpChannel.tag())
        {
            return false;
        }

        if (udpChannel.remoteData().getAddress().isAnyLocalAddress() &&
            udpChannel.remoteData().getPort() == 0 &&
            udpChannel.localData().getAddress().isAnyLocalAddress() &&
            udpChannel.localData().getPort() == 0)
        {
            return true;
        }

        throw new IllegalArgumentException(
            "matching tag=" + tag + " has explicit endpoint or control - " + uriStr + " <> " + udpChannel.uriStr);
    }

    /**
     * Used for debugging to get a human readable description of the channel.
     *
     * @return a human readable description of the channel.
     */
    public String description()
    {
        final StringBuilder builder = new StringBuilder("UdpChannel - ");
        if (null != localInterface)
        {
            builder
                .append("interface: ")
                .append(localInterface.getDisplayName())
                .append(", ");
        }

        builder
            .append("localData: ").append(localData)
            .append(", remoteData: ").append(remoteData)
            .append(", ttl: ").append(multicastTtl);

        return builder.toString();
    }

    /**
     * Channels are considered equal if the {@link #canonicalForm()} is equal.
     *
     * @param o object to be compared with.
     * @return true if the {@link #canonicalForm()} is equal, otherwise false.
     */
    public boolean equals(final Object o)
    {
        if (this == o)
        {
            return true;
        }

        if (o == null || getClass() != o.getClass())
        {
            return false;
        }

        final UdpChannel that = (UdpChannel)o;

        return Objects.equals(canonicalForm, that.canonicalForm);
    }

    /**
     * The hash code for the {@link #canonicalForm()}.
     *
     * @return the hash code for the {@link #canonicalForm()}.
     */
    public int hashCode()
    {
        return canonicalForm != null ? canonicalForm.hashCode() : 0;
    }

    /**
     * Get the endpoint destination address from the URI.
     *
     * @param uri          to check.
     * @param nameResolver to use for resolution
     * @return endpoint address for URI.
     */
    public static InetSocketAddress destinationAddress(final ChannelUri uri, final NameResolver nameResolver)
    {
        try
        {
            validateConfiguration(uri);
            return getEndpointAddress(uri, nameResolver);
        }
        catch (final Exception ex)
        {
            throw new InvalidChannelException(ex);
        }
    }

    /**
     * Resolve and endpoint into a {@link InetSocketAddress}.
     *
     * @param endpoint       to resolve
     * @param uriParamName   for the resolution
     * @param isReResolution for the resolution
     * @param nameResolver   to be used for hostname.
     * @return address for endpoint
     * @throws UnknownHostException if the endpoint can not be resolved.
     */
    public static InetSocketAddress resolve(
        final String endpoint, final String uriParamName, final boolean isReResolution, final NameResolver nameResolver)
        throws UnknownHostException
    {
        return SocketAddressParser.parse(endpoint, uriParamName, isReResolution, nameResolver);
    }

    private static InetSocketAddress getMulticastControlAddress(final InetSocketAddress endpointAddress)
        throws UnknownHostException
    {
        final byte[] addressAsBytes = endpointAddress.getAddress().getAddress();
        validateDataAddress(addressAsBytes);

        addressAsBytes[addressAsBytes.length - 1]++;
        return new InetSocketAddress(getByAddress(addressAsBytes), endpointAddress.getPort());
    }

    private static InterfaceSearchAddress getInterfaceSearchAddress(final ChannelUri uri) throws UnknownHostException
    {
        final String interfaceValue = uri.get(CommonContext.INTERFACE_PARAM_NAME);
        if (null != interfaceValue)
        {
            return InterfaceSearchAddress.parse(interfaceValue);
        }

        return InterfaceSearchAddress.wildcard();
    }

    private static InetSocketAddress getEndpointAddress(final ChannelUri uri, final NameResolver nameResolver)
    {
        InetSocketAddress address = null;
        final String endpointValue = uri.get(CommonContext.ENDPOINT_PARAM_NAME);
        if (null != endpointValue)
        {
            try
            {
                address = SocketAddressParser.parse(
                    endpointValue, CommonContext.ENDPOINT_PARAM_NAME, false, nameResolver);
            }
            catch (final UnknownHostException ex)
            {
                LangUtil.rethrowUnchecked(ex);
            }
        }

        return address;
    }

    private static InetSocketAddress getExplicitControlAddress(final ChannelUri uri, final NameResolver nameResolver)
    {
        InetSocketAddress address = null;
        final String controlValue = uri.get(CommonContext.MDC_CONTROL_PARAM_NAME);
        if (null != controlValue)
        {
            try
            {
                address = SocketAddressParser.parse(
                    controlValue, CommonContext.MDC_CONTROL_PARAM_NAME, false, nameResolver);
            }
            catch (final UnknownHostException ex)
            {
                LangUtil.rethrowUnchecked(ex);
            }
        }

        return address;
    }

    private static void validateDataAddress(final byte[] addressAsBytes)
    {
        if (BitUtil.isEven(addressAsBytes[addressAsBytes.length - 1]))
        {
            throw new IllegalArgumentException("multicast data address must be odd");
        }
    }

    private static void validateConfiguration(final ChannelUri uri)
    {
        validateMedia(uri);
    }

    private static void validateMedia(final ChannelUri uri)
    {
        if (!uri.isUdp())
        {
            throw new IllegalArgumentException("UdpChannel only supports UDP media: " + uri);
        }
    }

    private static InetSocketAddress resolveToAddressOfInterface(
        final NetworkInterface localInterface, final InterfaceSearchAddress searchAddress)
    {
        final InetAddress interfaceAddress = findAddressOnInterface(
            localInterface, searchAddress.getInetAddress(), searchAddress.getSubnetPrefix());

        if (null == interfaceAddress)
        {
            throw new IllegalStateException();
        }

        return new InetSocketAddress(interfaceAddress, searchAddress.getPort());
    }

    private static NetworkInterface findInterface(final InterfaceSearchAddress searchAddress)
        throws SocketException
    {
        final NetworkInterface[] filteredInterfaces = filterBySubnet(
            searchAddress.getInetAddress(), searchAddress.getSubnetPrefix());

        for (final NetworkInterface networkInterface : filteredInterfaces)
        {
            if (networkInterface.supportsMulticast() || networkInterface.isLoopback())
            {
                return networkInterface;
            }
        }

        throw new IllegalArgumentException(noMatchingInterfacesError(filteredInterfaces, searchAddress));
    }

    private static String noMatchingInterfacesError(
        final NetworkInterface[] filteredInterfaces, final InterfaceSearchAddress address)
        throws SocketException
    {
        final StringBuilder builder = new StringBuilder()
            .append("Unable to find multicast interface matching criteria: ")
            .append(address.getAddress())
            .append('/')
            .append(address.getSubnetPrefix());

        if (filteredInterfaces.length > 0)
        {
            builder.append(lineSeparator()).append("  Candidates:");

            for (final NetworkInterface ifc : filteredInterfaces)
            {
                builder
                    .append(lineSeparator())
                    .append("  - Name: ")
                    .append(ifc.getDisplayName())
                    .append(", addresses: ")
                    .append(ifc.getInterfaceAddresses())
                    .append(", multicast: ")
                    .append(ifc.supportsMulticast());
            }
        }

        return builder.toString();
    }

    static final class Context
    {
        boolean isManualControlMode = false;
        boolean isDynamicControlMode = false;
        boolean hasExplicitEndpoint = false;
        boolean hasExplicitControl = false;
        boolean isMulticast = false;
        boolean hasMulticastTtl = false;
        boolean hasTagId = false;
        boolean hasNoDistinguishingCharacteristic = false;;
        long tagId;
        int multicastTtl;
        int socketRcvbufLength = 0;
        int socketSndbufLength = 0;
        InetSocketAddress remoteData;
        InetSocketAddress localData;
        InetSocketAddress remoteControl;
        InetSocketAddress localControl;
        String uriStr;
        String canonicalForm;
        NetworkInterface localInterface;
        ProtocolFamily protocolFamily;
        ChannelUri channelUri;

        Context uriStr(final String uri)
        {
            uriStr = uri;
            return this;
        }

        Context remoteDataAddress(final InetSocketAddress remoteData)
        {
            this.remoteData = remoteData;
            return this;
        }

        Context localDataAddress(final InetSocketAddress localData)
        {
            this.localData = localData;
            return this;
        }

        Context remoteControlAddress(final InetSocketAddress remoteControl)
        {
            this.remoteControl = remoteControl;
            return this;
        }

        Context localControlAddress(final InetSocketAddress localControl)
        {
            this.localControl = localControl;
            return this;
        }

        Context canonicalForm(final String canonicalForm)
        {
            this.canonicalForm = canonicalForm;
            return this;
        }

        Context localInterface(final NetworkInterface networkInterface)
        {
            this.localInterface = networkInterface;
            return this;
        }

        Context protocolFamily(final ProtocolFamily protocolFamily)
        {
            this.protocolFamily = protocolFamily;
            return this;
        }

        Context hasMulticastTtl(final boolean hasMulticastTtl)
        {
            this.hasMulticastTtl = hasMulticastTtl;
            return this;
        }

        Context multicastTtl(final int multicastTtl)
        {
            this.multicastTtl = multicastTtl;
            return this;
        }

        Context tagId(final long tagId)
        {
            this.tagId = tagId;
            return this;
        }

        Context channelUri(final ChannelUri channelUri)
        {
            this.channelUri = channelUri;
            return this;
        }

        Context isManualControlMode(final boolean isManualControlMode)
        {
            this.isManualControlMode = isManualControlMode;
            return this;
        }

        Context isDynamicControlMode(final boolean isDynamicControlMode)
        {
            this.isDynamicControlMode = isDynamicControlMode;
            return this;
        }

        Context hasExplicitEndpoint(final boolean hasExplicitEndpoint)
        {
            this.hasExplicitEndpoint = hasExplicitEndpoint;
            return this;
        }

        Context hasExplicitControl(final boolean hasExplicitControl)
        {
            this.hasExplicitControl = hasExplicitControl;
            return this;
        }

        Context isMulticast(final boolean isMulticast)
        {
            this.isMulticast = isMulticast;
            return this;
        }

        Context hasTagId(final boolean hasTagId)
        {
            this.hasTagId = hasTagId;
            return this;
        }

        Context hasNoDistinguishingCharacteristic(final boolean hasNoDistinguishingCharacteristic)
        {
            this.hasNoDistinguishingCharacteristic = hasNoDistinguishingCharacteristic;
            return this;
        }

        Context socketRcvbufLength(final int socketRcvbufLength)
        {
            this.socketRcvbufLength = socketRcvbufLength;
            return this;
        }

        Context socketSndbufLength(final int socketSndbufLength)
        {
            this.socketSndbufLength = socketSndbufLength;
            return this;
        }
    }
}<|MERGE_RESOLUTION|>--- conflicted
+++ resolved
@@ -564,11 +564,27 @@
     }
 
     /**
-<<<<<<< HEAD
-     * Does this channel have a tag match to another channel including endpoints.
-=======
+     * Get the socket receive buffer length.
+     *
+     * @return socket receive buffer length or 0 if not specified.
+     */
+    public int socketRcvbufLength()
+    {
+        return socketRcvbufLength;
+    }
+
+    /**
+     * Get the socket send buffer length.
+     *
+     * @return socket send buffer length or 0 if not specified.
+     */
+    public int socketSndbufLenth()
+    {
+        return socketSndbufLength;
+    }
+
+    /**
      * Does this channel have a tag match to another channel having INADDR_ANY endpoints.
->>>>>>> 33e5b2b5
      *
      * @param udpChannel to match against.
      * @return true if there is a match otherwise false.
