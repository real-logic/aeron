/*
 * Copyright 2014-2024 Real Logic Limited.
 *
 * Licensed under the Apache License, Version 2.0 (the "License");
 * you may not use this file except in compliance with the License.
 * You may obtain a copy of the License at
 *
 * https://www.apache.org/licenses/LICENSE-2.0
 *
 * Unless required by applicable law or agreed to in writing, software
 * distributed under the License is distributed on an "AS IS" BASIS,
 * WITHOUT WARRANTIES OR CONDITIONS OF ANY KIND, either express or implied.
 * See the License for the specific language governing permissions and
 * limitations under the License.
 */
package io.aeron.driver.media;

import io.aeron.Aeron;
import io.aeron.ChannelUri;
import io.aeron.driver.DefaultNameResolver;
import io.aeron.driver.NameResolver;
import io.aeron.driver.exceptions.InvalidChannelException;
import org.agrona.BitUtil;
import org.agrona.SystemUtil;

import java.net.*;
import java.util.Objects;
import java.util.concurrent.atomic.AtomicInteger;

import static io.aeron.CommonContext.*;
import static io.aeron.driver.Configuration.SOCKET_TOS_DEFAULT;
import static io.aeron.driver.media.NetworkUtil.*;
import static java.lang.System.lineSeparator;
import static java.net.InetAddress.getByAddress;

/**
 * The media configuration for Aeron UDP channels as an instantiation of the socket addresses for a {@link ChannelUri}.
 *
 * @see ChannelUri
 * @see io.aeron.ChannelUriStringBuilder
 */
public final class UdpChannel
{
    /**
     * The offset from the beginning of a payload where the reserved value begins.
     */
    public static final int RESERVED_VALUE_MESSAGE_OFFSET = -8;

    private static final AtomicInteger UNIQUE_CANONICAL_FORM_VALUE = new AtomicInteger();
    private static final InetSocketAddress ANY_IPV4 = new InetSocketAddress("0.0.0.0", 0);
    private static final InetSocketAddress ANY_IPV6 = new InetSocketAddress("::", 0);

    private final ControlMode controlMode;
    private final boolean hasExplicitControl;
    private final boolean hasExplicitEndpoint;
    private final boolean isMulticast;
    private final boolean hasMulticastTtl;
    private final boolean hasTag;
    private final int multicastTtl;
    private final int socketRcvbufLength;
    private final int socketSndbufLength;
    private final int socketToS;
    private final int receiverWindowLength;
    private final long tag;
    private final InetSocketAddress remoteData;
    private final InetSocketAddress localData;
    private final InetSocketAddress remoteControl;
    private final InetSocketAddress localControl;
    private final String uriStr;
    private final String canonicalForm;
    private final NetworkInterface localInterface;
    private final ProtocolFamily protocolFamily;
    private final ChannelUri channelUri;
    private final int channelReceiveTimestampOffset;
    private final int channelSendTimestampOffset;
    private final Long groupTag;
    private final Long nakDelayNs;

    private UdpChannel(final Context context)
    {
        controlMode = context.controlMode;
        hasExplicitEndpoint = context.hasExplicitEndpoint;
        hasExplicitControl = context.hasExplicitControl;
        isMulticast = context.isMulticast;
        hasTag = context.hasTagId;
        tag = context.tagId;
        hasMulticastTtl = context.hasMulticastTtl;
        multicastTtl = context.multicastTtl;
        remoteData = context.remoteData;
        localData = context.localData;
        remoteControl = context.remoteControl;
        localControl = context.localControl;
        uriStr = context.uriStr;
        canonicalForm = context.canonicalForm;
        localInterface = context.localInterface;
        protocolFamily = context.protocolFamily;
        channelUri = context.channelUri;
        socketRcvbufLength = context.socketRcvbufLength;
        socketSndbufLength = context.socketSndbufLength;
        socketToS = context.socketToS;
        receiverWindowLength = context.receiverWindowLength;
        channelReceiveTimestampOffset = context.channelReceiveTimestampOffset;
        channelSendTimestampOffset = context.channelSendTimestampOffset;
        groupTag = context.groupTag;
        nakDelayNs = context.nakDelayNs;
    }

    /**
     * Parse channel URI and create a {@link UdpChannel} using the default name resolver.
     *
     * @param channelUriString to parse.
     * @return a new {@link UdpChannel} as the result of parsing.
     * @throws InvalidChannelException if an error occurs.
     */
    public static UdpChannel parse(final String channelUriString)
    {
        return parse(channelUriString, DefaultNameResolver.INSTANCE, false);
    }

    /**
     * Parse channel URI and create a {@link UdpChannel}.
     *
     * @param channelUriString to parse.
     * @param nameResolver     to use for resolving names.
     * @return a new {@link UdpChannel} as the result of parsing.
     * @throws InvalidChannelException if an error occurs.
     */
    public static UdpChannel parse(final String channelUriString, final NameResolver nameResolver)
    {
        return parse(channelUriString, nameResolver, false);
    }

    /**
     * Parse channel URI and create a {@link UdpChannel}.
     *
     * @param channelUriString to parse.
     * @param nameResolver     to use for resolving names.
     * @param isDestination    to identify if it is a destination within a channel.
     * @return a new {@link UdpChannel} as the result of parsing.
     * @throws InvalidChannelException if an error occurs.
     */
    @SuppressWarnings("MethodLength")
    public static UdpChannel parse(
        final String channelUriString, final NameResolver nameResolver, final boolean isDestination)
    {
        try
        {
            final ChannelUri channelUri = ChannelUri.parse(channelUriString);
            validateConfiguration(channelUri);

            InetSocketAddress endpointAddress = getEndpointAddress(channelUri, nameResolver);
            final InetSocketAddress controlAddress = getExplicitControlAddress(channelUri, nameResolver);

            final String tagIdStr = channelUri.channelTag();
            final ControlMode controlMode = parseControlMode(channelUri);

            final int socketRcvbufLength = parseBufferLength(channelUri, SOCKET_RCVBUF_PARAM_NAME);
            final int socketSndbufLength = parseBufferLength(channelUri, SOCKET_SNDBUF_PARAM_NAME);
            final int receiverWindowLength = parseBufferLength(
                channelUri, RECEIVER_WINDOW_LENGTH_PARAM_NAME);

            final boolean requiresAdditionalSuffix = !isDestination &&
                (null == endpointAddress && null == controlAddress ||
                (null != endpointAddress && endpointAddress.getPort() == 0) ||
                (null != controlAddress && controlAddress.getPort() == 0));

            final boolean hasNoDistinguishingCharacteristic =
                null == endpointAddress && null == controlAddress && null == tagIdStr;

            final int socketToS = parseSocketToS(channelUri);

            if (ControlMode.DYNAMIC == controlMode && null == controlAddress)
            {
                throw new IllegalArgumentException(
                    "explicit control expected with dynamic control mode: " + channelUriString);
            }

            if (hasNoDistinguishingCharacteristic && ControlMode.MANUAL != controlMode &&
                ControlMode.RESPONSE != controlMode)
            {
                throw new IllegalArgumentException(
                    "URIs for UDP must specify an endpoint, control, tags, or control-mode=manual/response: " +
                    channelUriString);
            }

            if (null != endpointAddress && endpointAddress.isUnresolved())
            {
                throw new UnknownHostException("could not resolve endpoint address: " + endpointAddress);
            }

            if (null != controlAddress && controlAddress.isUnresolved())
            {
                throw new UnknownHostException("could not resolve control address: " + controlAddress);
            }


            boolean hasExplicitEndpoint = true;
            if (null == endpointAddress)
            {
                hasExplicitEndpoint = false;
                endpointAddress = null != controlAddress && controlAddress.getAddress() instanceof Inet6Address ?
                    ANY_IPV6 : ANY_IPV4;
            }

            final Context context = new Context()
                .isMulticast(false)
                .hasExplicitControl(false)
                .hasMulticastTtl(false)
                .hasTagId(false)
                .uriStr(channelUriString)
                .channelUri(channelUri)
                .controlMode(controlMode)
                .hasExplicitEndpoint(hasExplicitEndpoint)
                .hasNoDistinguishingCharacteristic(hasNoDistinguishingCharacteristic)
                .socketRcvbufLength(socketRcvbufLength)
                .socketSndbufLength(socketSndbufLength)
                .receiverWindowLength(receiverWindowLength)
<<<<<<< HEAD
                .socketToS(socketToS);
=======
                .nakDelayNs(parseOptionalDurationNs(channelUri, NAK_DELAY_PARAM_NAME));
>>>>>>> 32e72e7e

            if (null != tagIdStr)
            {
                context.hasTagId(true).tagId(Long.parseLong(tagIdStr));
            }

            if (endpointAddress.getAddress().isMulticastAddress())
            {
                final InterfaceSearchAddress searchAddress = getInterfaceSearchAddress(channelUri);
                final NetworkInterface localInterface = findInterface(searchAddress);
                final InetSocketAddress resolvedAddress = resolveToAddressOfInterface(localInterface, searchAddress);

                context
                    .isMulticast(true)
                    .localControlAddress(resolvedAddress)
                    .remoteControlAddress(getMulticastControlAddress(endpointAddress))
                    .localDataAddress(resolvedAddress)
                    .remoteDataAddress(endpointAddress)
                    .localInterface(localInterface)
                    .protocolFamily(getProtocolFamily(endpointAddress.getAddress()))
                    .canonicalForm(canonicalise(null, resolvedAddress, null, endpointAddress));

                final String ttlValue = channelUri.get(TTL_PARAM_NAME);
                if (null != ttlValue)
                {
                    context.hasMulticastTtl(true).multicastTtl(Integer.parseInt(ttlValue));
                }
            }
            else if (null != controlAddress)
            {
                final String controlVal = channelUri.get(MDC_CONTROL_PARAM_NAME);
                final String endpointVal = channelUri.get(ENDPOINT_PARAM_NAME);

                String suffix = "";
                if (requiresAdditionalSuffix)
                {
                    suffix = null != tagIdStr ? "#" + tagIdStr : "-" + UNIQUE_CANONICAL_FORM_VALUE.getAndAdd(1);
                }

                final String canonicalForm = canonicalise(
                    controlVal, controlAddress, endpointVal, endpointAddress) + suffix;

                context
                    .hasExplicitControl(true)
                    .remoteControlAddress(endpointAddress)
                    .remoteDataAddress(endpointAddress)
                    .localControlAddress(controlAddress)
                    .localDataAddress(controlAddress)
                    .protocolFamily(getProtocolFamily(endpointAddress.getAddress()))
                    .canonicalForm(canonicalForm);
            }
            else
            {
                final InterfaceSearchAddress searchAddress = getInterfaceSearchAddress(channelUri);
                final InetSocketAddress localAddress = searchAddress.getInetAddress().isAnyLocalAddress() ?
                    searchAddress.getAddress() :
                    resolveToAddressOfInterface(findInterface(searchAddress), searchAddress);

                final String endpointVal = channelUri.get(ENDPOINT_PARAM_NAME);
                String suffix = "";
                if (requiresAdditionalSuffix)
                {
                    suffix = (null != tagIdStr) ? "#" + tagIdStr : ("-" + UNIQUE_CANONICAL_FORM_VALUE.getAndAdd(1));
                }

                context
                    .remoteControlAddress(endpointAddress)
                    .remoteDataAddress(endpointAddress)
                    .localControlAddress(localAddress)
                    .localDataAddress(localAddress)
                    .protocolFamily(getProtocolFamily(endpointAddress.getAddress()))
                    .canonicalForm(canonicalise(null, localAddress, endpointVal, endpointAddress) + suffix);
            }

            context.channelReceiveTimestampOffset(
                parseTimestampOffset(channelUri, CHANNEL_RECEIVE_TIMESTAMP_OFFSET_PARAM_NAME));
            context.channelSendTimestampOffset(
                parseTimestampOffset(channelUri, CHANNEL_SEND_TIMESTAMP_OFFSET_PARAM_NAME));

            final Long groupTag = parseOptionalLong(channelUri, GROUP_TAG_PARAM_NAME);
            context.groupTag(groupTag);

            return new UdpChannel(context);
        }
        catch (final Exception ex)
        {
            throw new InvalidChannelException(ex);
        }
    }

    private static int parseTimestampOffset(final ChannelUri channelUri, final String timestampOffsetParamName)
    {
        final String offsetStr = channelUri.get(timestampOffsetParamName);
        if (null == offsetStr)
        {
            return Aeron.NULL_VALUE;
        }
        else if (RESERVED_OFFSET.equals(offsetStr))
        {
            return RESERVED_VALUE_MESSAGE_OFFSET;
        }
        else
        {
            try
            {
                return Integer.parseInt(offsetStr);
            }
            catch (final NumberFormatException ex)
            {
                throw new IllegalArgumentException(
                    "timestamp offset must be a valid integer or the 'reserved' keyword", ex);
            }
        }
    }

    private static Long parseOptionalLong(final ChannelUri channelUri, final String paramName)
    {
        final String longAsString = channelUri.get(paramName);
        if (null == longAsString)
        {
            return null;
        }

        try
        {
            return Long.valueOf(longAsString);
        }
        catch (final NumberFormatException ex)
        {
            throw new IllegalArgumentException("'" + paramName + "' does not contain a valid long value", ex);
        }
    }

    /**
     * Parse a buffer length for a given URI paramName with a format specified by
     * {@link SystemUtil#parseSize(String, String)}, clamping the range to 0 &lt;= x &lt;= Integer.MAX_VALUE.
     *
     * @param channelUri to get the value from.
     * @param paramName  key for the parameter.
     * @return value as an integer.
     * @see SystemUtil#parseSize(String, String)
     */
    public static int parseBufferLength(final ChannelUri channelUri, final String paramName)
    {
        int socketBufferLength = 0;

        final String paramValue = channelUri.get(paramName);
        if (null != paramValue)
        {
            final long size = SystemUtil.parseSize(paramName, paramValue);
            if (size < 0 || size > Integer.MAX_VALUE)
            {
                throw new IllegalArgumentException("Invalid " + paramName + " length: " + size);
            }
            socketBufferLength = (int)size;
        }

        return socketBufferLength;
    }

    /**
     * Parses the IP_TOS for a given URI paramName. The range of the IP_TOS is 0 &lt;= x &lt;= 255.
     * <p/>
     * If the parameter isn't set,  <code>SOCKET_TOS_DEFAULT</code> is returned.
     *
     * @param channelUri to get the value from.
     * @return the parsed IP_TOS.
     */
    public static int parseSocketToS(final ChannelUri channelUri)
    {
        int tos = SOCKET_TOS_DEFAULT;

        final String paramValue = channelUri.get(SOCKET_TOS_PARAM_NAME);
        if (null != paramValue)
        {
            tos = Integer.parseInt(paramValue);
            if (tos < 0 || tos > 255)
            {
                throw new IllegalArgumentException("Invalid " + SOCKET_TOS_PARAM_NAME + " value: " + paramValue);
            }
        }

        return tos;
    }

    /**
     * Parse the control mode from the channel URI. If the value is null or unknown then {@link ControlMode#NONE} will
     * be used.
     *
     * @param channelUri to parse the control mode from.
     * @return an enum value representing the control mode.
     */
    public static ControlMode parseControlMode(final ChannelUri channelUri)
    {
        final String paramValue = channelUri.get(MDC_CONTROL_MODE_PARAM_NAME);
        if (null == paramValue)
        {
            return ControlMode.NONE;
        }

        switch (paramValue)
        {
            case MDC_CONTROL_MODE_DYNAMIC:
                return ControlMode.DYNAMIC;
            case MDC_CONTROL_MODE_MANUAL:
                return ControlMode.MANUAL;
            case CONTROL_MODE_RESPONSE:
                return ControlMode.RESPONSE;
            default:
                return ControlMode.NONE;
        }
    }

    /**
     * Parses out a duration from a channel URI and caters for unit suffix information.
     *
     * @param channelUri    to read the value from
     * @param paramName     specific field to access in the URI
     * @return              duration in nanoseconds, null if not present
     */
    public static Long parseOptionalDurationNs(final ChannelUri channelUri, final String paramName)
    {
        final String valueStr = channelUri.get(paramName);
        if (null == valueStr)
        {
            return null;
        }

        return SystemUtil.parseDuration(paramName, valueStr);
    }

    /**
     * Return a string which is a canonical form of the channel suitable for use as a file or directory
     * name and also as a method of hashing, etc.
     * <p>
     * The general format is:
     * UDP-interface:localPort-remoteAddress:remotePort
     *
     * @param localParamValue  interface or MDC control param value or null for not set.
     * @param localData        address/interface for the channel.
     * @param remoteParamValue endpoint param value or null if not set.
     * @param remoteData       address for the channel.
     * @return canonical representation as a string.
     */
    public static String canonicalise(
        final String localParamValue,
        final InetSocketAddress localData,
        final String remoteParamValue,
        final InetSocketAddress remoteData)
    {
        final StringBuilder builder = new StringBuilder(48);

        builder.append("UDP-");

        if (null == localParamValue)
        {
            builder.append(localData.getHostString())
                .append(':')
                .append(localData.getPort());
        }
        else
        {
            builder.append(localParamValue);
        }

        builder.append('-');

        if (null == remoteParamValue)
        {
            builder.append(remoteData.getHostString())
                .append(':')
                .append(remoteData.getPort());
        }
        else
        {
            builder.append(remoteParamValue);
        }

        return builder.toString();
    }

    /**
     * Remote data address and port.
     *
     * @return remote data address and port.
     */
    public InetSocketAddress remoteData()
    {
        return remoteData;
    }

    /**
     * Local data address and port.
     *
     * @return local data address port.
     */
    public InetSocketAddress localData()
    {
        return localData;
    }

    /**
     * Remote control address information.
     *
     * @return remote control address information.
     */
    public InetSocketAddress remoteControl()
    {
        return remoteControl;
    }

    /**
     * Local control address and port.
     *
     * @return local control address and port.
     */
    public InetSocketAddress localControl()
    {
        return localControl;
    }

    /**
     * Get the {@link ChannelUri} for this channel.
     *
     * @return the {@link ChannelUri} for this channel.
     */
    public ChannelUri channelUri()
    {
        return channelUri;
    }

    /**
     * Has this channel got a multicast TTL value set so that {@link #multicastTtl()} is valid.
     *
     * @return true if this channel is a multicast TTL set otherwise false.
     */
    public boolean hasMulticastTtl()
    {
        return hasMulticastTtl;
    }

    /**
     * Multicast TTL value.
     *
     * @return multicast TTL value.
     */
    public int multicastTtl()
    {
        return multicastTtl;
    }

    /**
     * The canonical form for the channel.
     *
     * @return canonical form for channel.
     * @see UdpChannel#canonicalise
     */
    public String canonicalForm()
    {
        return canonicalForm;
    }

    /**
     * The {@link #canonicalForm()} for the channel.
     *
     * @return the {@link #canonicalForm()} for the channel.
     */
    public String toString()
    {
        return canonicalForm;
    }

    /**
     * Is the channel UDP multicast.
     *
     * @return true if the channel is UDP multicast.
     */
    public boolean isMulticast()
    {
        return isMulticast;
    }

    /**
     * Local interface to be used by the channel.
     *
     * @return {@link NetworkInterface} for the local interface used by the channel.
     */
    public NetworkInterface localInterface()
    {
        return localInterface;
    }

    /**
     * Original URI of the channel URI.
     *
     * @return the original uri string from the client.
     */
    public String originalUriString()
    {
        return uriStr;
    }

    /**
     * Get the {@link ProtocolFamily} for this channel.
     *
     * @return the {@link ProtocolFamily} for this channel.
     */
    public ProtocolFamily protocolFamily()
    {
        return protocolFamily;
    }

    /**
     * Get the tag value on the channel which is only valid if {@link #hasTag()} is true.
     *
     * @return the tag value on the channel.
     */
    public long tag()
    {
        return tag;
    }

    /**
     * The channel's control mode.
     *
     * @return the control mode for the channel.
     */
    public ControlMode controlMode()
    {
        return controlMode;
    }


    /**
     * Does the channel have manual control mode specified.
     *
     * @return does channel have manual control mode specified.
     */
    public boolean isManualControlMode()
    {
        return ControlMode.MANUAL == controlMode;
    }

    /**
     * Does the channel have dynamic control mode specified.
     *
     * @return does channel have dynamic control mode specified.
     */
    public boolean isDynamicControlMode()
    {
        return ControlMode.DYNAMIC == controlMode;
    }

    /**
     * Does the channel have response control mode specified.
     *
     * @return does the channel have response control mode specified.
     */
    public boolean isResponseControlMode()
    {
        return ControlMode.RESPONSE == controlMode;
    }

    /**
     * Does the channel have an explicit endpoint address?
     *
     * @return does channel have an explicit endpoint address or not?
     */
    public boolean hasExplicitEndpoint()
    {
        return hasExplicitEndpoint;
    }

    /**
     * Does the channel have an explicit control address as used with multi-destination-cast or not?
     *
     * @return does channel have an explicit control address or not?
     */
    public boolean hasExplicitControl()
    {
        return hasExplicitControl;
    }

    /**
     * Has the URI a tag to indicate entity relationships and if {@link #tag()} is valid.
     *
     * @return true if the channel has a tag.
     */
    public boolean hasTag()
    {
        return hasTag;
    }

    /**
     * Is the channel configured as multi-destination.
     *
     * @return true if the channel configured as multi-destination.
     */
    public boolean isMultiDestination()
    {
        return controlMode.isMultiDestination();
    }

    /**
     * Get the socket receive buffer length.
     *
     * @return socket receive buffer length or 0 if not specified.
     */
    public int socketRcvbufLength()
    {
        return socketRcvbufLength;
    }

    /**
     * Get the socket receive buffer length.
     *
     * @param defaultValue to be used if the UdpChannel's value is 0 (unspecified).
     * @return socket receive buffer length or 0 if not specified.
     */
    public int socketRcvbufLengthOrDefault(final int defaultValue)
    {
        return 0 != socketRcvbufLength ? socketRcvbufLength : defaultValue;
    }

    /**
     * Get the socket send buffer length.
     *
     * @return socket send buffer length or 0 if not specified.
     */
    public int socketSndbufLength()
    {
        return socketSndbufLength;
    }

    /**
     * Get the socket send buffer length.
     *
     * @param defaultValue to be used if the UdpChannel's value is 0 (unspecified).
     * @return socket send buffer length or defaultValue if not specified.
     */
    public int socketSndbufLengthOrDefault(final int defaultValue)
    {
        return 0 != socketSndbufLength ? socketSndbufLength : defaultValue;
    }

    /**
     * Gets the socket type of service (IP_TOS).
     *
     * @return socket type of service or -1 if not specified.
     */
    public int socketToS()
    {
        return socketToS;
    }

    /**
     * Get the socket type of service (IP_TOS).
     *
     * @param defaultValue to be used if the UdpChannel's value is 0 (unspecified).
     * @return socket type of service or defaultValue if not specified.
     */
    public int socketToSOrDefault(final int defaultValue)
    {
        return SOCKET_TOS_DEFAULT != socketToS ? socketToS : defaultValue;
    }

    /**
     * Get the receiver window length used as the initial window length for congestion control.
     *
     * @return receiver window length or 0 if not specified.
     */
    public int receiverWindowLength()
    {
        return receiverWindowLength;
    }

    /**
     * Get the receiver window length used as the initial window length for congestion control.
     *
     * @param defaultValue to be used if the UdpChannel's value is 0 (unspecified).
     * @return receiver window length or defaultValue if not specified.
     */
    public int receiverWindowLengthOrDefault(final int defaultValue)
    {
        return 0 != receiverWindowLength() ? receiverWindowLength() : defaultValue;
    }

    /**
     * The length of the initial nak delay to be used by the LossDectector on this channel.
     *
     * @return delay in nanoseconds or null if the value is not set.
     */
    public Long nakDelayNs()
    {
        return nakDelayNs;
    }

    /**
     * Does this channel have a tag match to another channel having INADDR_ANY endpoints.
     *
     * @param udpChannel to match against.
     * @return true if there is a match otherwise false.
     */
    public boolean matchesTag(final UdpChannel udpChannel)
    {
        if (!hasTag || !udpChannel.hasTag() || tag != udpChannel.tag())
        {
            return false;
        }

        if (!matchesControlMode(udpChannel))
        {
            throw new IllegalArgumentException(
                "matching tag=" + tag + " has mismatched control-mode: " + uriStr + " <> " + udpChannel.uriStr);
        }

        if (!hasMatchingAddress(udpChannel))
        {
            throw new IllegalArgumentException(
                "matching tag=" + tag + " has mismatched endpoint or control: " + uriStr + " <> " + udpChannel.uriStr);
        }

        return true;
    }

    private boolean hasMatchingAddress(final UdpChannel udpChannel)
    {
        final boolean otherChannelIsWildcard = udpChannel.remoteData().getAddress().isAnyLocalAddress() &&
            udpChannel.remoteData().getPort() == 0 &&
            udpChannel.localData().getAddress().isAnyLocalAddress() &&
            udpChannel.localData().getPort() == 0;

        final boolean otherChannelMatches = udpChannel.remoteData().getAddress().equals(remoteData.getAddress()) &&
            udpChannel.remoteData().getPort() == remoteData.getPort() &&
            udpChannel.localData().getAddress().equals(localData.getAddress()) &&
            udpChannel.localData().getPort() == localData.getPort();

        return otherChannelIsWildcard || otherChannelMatches;
    }

    private boolean matchesControlMode(final UdpChannel udpChannel)
    {
        return udpChannel.controlMode() == ControlMode.NONE || controlMode() == udpChannel.controlMode();
    }

    /**
     * Used for debugging to get a human-readable description of the channel.
     *
     * @return a human-readable description of the channel.
     */
    public String description()
    {
        return "localData: " + formatAddressAndPort(localData.getAddress(), localData.getPort()) +
            ", remoteData: " + formatAddressAndPort(remoteData.getAddress(), remoteData.getPort()) +
            ", ttl: " + multicastTtl;
    }

    /**
     * Channels are considered equal if the {@link #canonicalForm()} is equal.
     *
     * @param o object to be compared with.
     * @return true if the {@link #canonicalForm()} is equal, otherwise false.
     */
    public boolean equals(final Object o)
    {
        if (this == o)
        {
            return true;
        }

        if (o == null || getClass() != o.getClass())
        {
            return false;
        }

        final UdpChannel that = (UdpChannel)o;

        return Objects.equals(canonicalForm, that.canonicalForm);
    }

    /**
     * The hash code for the {@link #canonicalForm()}.
     *
     * @return the hash code for the {@link #canonicalForm()}.
     */
    public int hashCode()
    {
        return canonicalForm != null ? canonicalForm.hashCode() : 0;
    }

    /**
     * Get the endpoint destination address from the URI.
     *
     * @param uri          to check.
     * @param nameResolver to use for resolution.
     * @return endpoint address for URI.
     */
    public static InetSocketAddress destinationAddress(final ChannelUri uri, final NameResolver nameResolver)
    {
        try
        {
            validateConfiguration(uri);

            final String endpointValue = uri.get(ENDPOINT_PARAM_NAME);
            return SocketAddressParser.parse(
                endpointValue, ENDPOINT_PARAM_NAME, false, nameResolver);
        }
        catch (final Exception ex)
        {
            throw new InvalidChannelException(ex);
        }
    }

    /**
     * Resolve and endpoint into a {@link InetSocketAddress}.
     *
     * @param endpoint       to resolve.
     * @param uriParamName   for the resolution.
     * @param isReResolution for the resolution.
     * @param nameResolver   to be used for hostname.
     * @return address for endpoint.
     */
    public static InetSocketAddress resolve(
        final String endpoint, final String uriParamName, final boolean isReResolution, final NameResolver nameResolver)
    {
        return SocketAddressParser.parse(endpoint, uriParamName, isReResolution, nameResolver);
    }

    /**
     * Offset to store the channel receive timestamp in a user message.
     *
     * @return offset of channel receive timestamps.
     */
    public int channelReceiveTimestampOffset()
    {
        return channelReceiveTimestampOffset;
    }

    /**
     * Check if channel receive timestamps should be recorded.
     *
     * @return true if channel receive timestamps should be collected false otherwise.
     */
    public boolean isChannelReceiveTimestampEnabled()
    {
        return RESERVED_VALUE_MESSAGE_OFFSET == channelReceiveTimestampOffset || 0 <= channelReceiveTimestampOffset;
    }

    /**
     * Check if channel send timestamps should be recorded.
     *
     * @return true if channel send timestamps should be collected false otherwise.
     */
    public boolean isChannelSendTimestampEnabled()
    {
        return RESERVED_VALUE_MESSAGE_OFFSET == channelSendTimestampOffset || 0 <= channelSendTimestampOffset;
    }

    /**
     * Offset to store the channel send timestamp in a user message.
     *
     * @return offset of channel send timestamps.
     */
    public int channelSendTimestampOffset()
    {
        return channelSendTimestampOffset;
    }

    /**
     * Group tag specified for this channel or null if not specified.
     *
     * @return group tag for the channel
     */
    public Long groupTag()
    {
        return groupTag;
    }


    private static InetSocketAddress getMulticastControlAddress(final InetSocketAddress endpointAddress)
        throws UnknownHostException
    {
        final byte[] addressAsBytes = endpointAddress.getAddress().getAddress();
        validateDataAddress(addressAsBytes);

        addressAsBytes[addressAsBytes.length - 1]++;
        return new InetSocketAddress(getByAddress(addressAsBytes), endpointAddress.getPort());
    }

    private static InterfaceSearchAddress getInterfaceSearchAddress(final ChannelUri uri) throws UnknownHostException
    {
        final String interfaceValue = uri.get(INTERFACE_PARAM_NAME);
        if (null != interfaceValue)
        {
            return InterfaceSearchAddress.parse(interfaceValue);
        }

        return InterfaceSearchAddress.wildcard();
    }

    private static InetSocketAddress getEndpointAddress(final ChannelUri uri, final NameResolver nameResolver)
        throws UnknownHostException
    {
        InetSocketAddress address = null;
        final String endpointValue = uri.get(ENDPOINT_PARAM_NAME);
        if (null != endpointValue)
        {
            address = SocketAddressParser.parse(
                endpointValue, ENDPOINT_PARAM_NAME, false, nameResolver);

            if (address.isUnresolved())
            {
                throw new UnknownHostException(
                    "unresolved - " + ENDPOINT_PARAM_NAME + "=" + endpointValue +
                    ", name-resolver=" + nameResolver.getClass().getName());
            }
        }

        return address;
    }

    private static InetSocketAddress getExplicitControlAddress(final ChannelUri uri, final NameResolver nameResolver)
        throws UnknownHostException
    {
        InetSocketAddress address = null;
        final String controlValue = uri.get(MDC_CONTROL_PARAM_NAME);
        if (null != controlValue)
        {
            address = SocketAddressParser.parse(
                controlValue, MDC_CONTROL_PARAM_NAME, false, nameResolver);

            if (address.isUnresolved())
            {
                throw new UnknownHostException(
                    "unresolved - " + MDC_CONTROL_PARAM_NAME + "=" + controlValue +
                    ", name-resolver=" + nameResolver.getClass().getName());
            }
        }

        return address;
    }

    private static void validateDataAddress(final byte[] addressAsBytes)
    {
        if (BitUtil.isEven(addressAsBytes[addressAsBytes.length - 1]))
        {
            throw new IllegalArgumentException("multicast data address must be odd");
        }
    }

    private static void validateConfiguration(final ChannelUri uri)
    {
        validateMedia(uri);
    }

    private static void validateMedia(final ChannelUri uri)
    {
        if (!uri.isUdp())
        {
            throw new IllegalArgumentException("UdpChannel only supports UDP media: " + uri);
        }
    }

    private static InetSocketAddress resolveToAddressOfInterface(
        final NetworkInterface localInterface, final InterfaceSearchAddress searchAddress)
    {
        final InetAddress interfaceAddress = findAddressOnInterface(
            localInterface, searchAddress.getInetAddress(), searchAddress.getSubnetPrefix());

        if (null == interfaceAddress)
        {
            throw new IllegalStateException();
        }

        return new InetSocketAddress(interfaceAddress, searchAddress.getPort());
    }

    private static NetworkInterface findInterface(final InterfaceSearchAddress searchAddress)
        throws SocketException
    {
        final NetworkInterface[] filteredInterfaces = filterBySubnet(
            searchAddress.getInetAddress(), searchAddress.getSubnetPrefix());

        for (final NetworkInterface networkInterface : filteredInterfaces)
        {
            if (networkInterface.isUp() && (networkInterface.supportsMulticast() || networkInterface.isLoopback()))
            {
                return networkInterface;
            }
        }

        throw new IllegalArgumentException(noMatchingInterfacesError(filteredInterfaces, searchAddress));
    }

    private static String noMatchingInterfacesError(
        final NetworkInterface[] filteredInterfaces, final InterfaceSearchAddress address)
        throws SocketException
    {
        final StringBuilder builder = new StringBuilder()
            .append("Unable to find multicast interface matching criteria: ")
            .append(address.getAddress())
            .append('/')
            .append(address.getSubnetPrefix());

        if (filteredInterfaces.length > 0)
        {
            builder.append(lineSeparator()).append("  Candidates:");

            for (final NetworkInterface ifc : filteredInterfaces)
            {
                builder
                    .append(lineSeparator())
                    .append("  - Name: ")
                    .append(ifc.getDisplayName())
                    .append(", addresses: ")
                    .append(ifc.getInterfaceAddresses())
                    .append(", multicast: ")
                    .append(ifc.supportsMulticast())
                    .append(", state: ")
                    .append(ifc.isUp() ? "UP" : "DOWN");
            }
        }

        return builder.toString();
    }

    static final class Context
    {
        ControlMode controlMode = ControlMode.NONE;
        boolean hasExplicitEndpoint = false;
        boolean hasExplicitControl = false;
        boolean isMulticast = false;
        boolean hasMulticastTtl = false;
        boolean hasTagId = false;
        boolean hasNoDistinguishingCharacteristic = false;
        int socketRcvbufLength = 0;
        int socketSndbufLength = 0;
        int socketToS;
        int receiverWindowLength = 0;
        int multicastTtl;
        long tagId;
        InetSocketAddress remoteData;
        InetSocketAddress localData;
        InetSocketAddress remoteControl;
        InetSocketAddress localControl;
        String uriStr;
        String canonicalForm;
        NetworkInterface localInterface;
        ProtocolFamily protocolFamily;
        ChannelUri channelUri;
        int channelReceiveTimestampOffset;
        int channelSendTimestampOffset;
        Long groupTag = null;
        Long nakDelayNs = null;

        Context uriStr(final String uri)
        {
            uriStr = uri;
            return this;
        }

        Context remoteDataAddress(final InetSocketAddress remoteData)
        {
            this.remoteData = remoteData;
            return this;
        }

        Context localDataAddress(final InetSocketAddress localData)
        {
            this.localData = localData;
            return this;
        }

        Context remoteControlAddress(final InetSocketAddress remoteControl)
        {
            this.remoteControl = remoteControl;
            return this;
        }

        Context localControlAddress(final InetSocketAddress localControl)
        {
            this.localControl = localControl;
            return this;
        }

        @SuppressWarnings("UnusedReturnValue")
        Context canonicalForm(final String canonicalForm)
        {
            this.canonicalForm = canonicalForm;
            return this;
        }

        Context localInterface(final NetworkInterface networkInterface)
        {
            this.localInterface = networkInterface;
            return this;
        }

        Context protocolFamily(final ProtocolFamily protocolFamily)
        {
            this.protocolFamily = protocolFamily;
            return this;
        }

        Context hasMulticastTtl(final boolean hasMulticastTtl)
        {
            this.hasMulticastTtl = hasMulticastTtl;
            return this;
        }

        @SuppressWarnings("UnusedReturnValue")
        Context multicastTtl(final int multicastTtl)
        {
            this.multicastTtl = multicastTtl;
            return this;
        }

        @SuppressWarnings("UnusedReturnValue")
        Context tagId(final long tagId)
        {
            this.tagId = tagId;
            return this;
        }

        Context channelUri(final ChannelUri channelUri)
        {
            this.channelUri = channelUri;
            return this;
        }

        Context controlMode(final ControlMode controlMode)
        {
            this.controlMode = controlMode;
            return this;
        }

        Context hasExplicitEndpoint(final boolean hasExplicitEndpoint)
        {
            this.hasExplicitEndpoint = hasExplicitEndpoint;
            return this;
        }

        Context hasExplicitControl(final boolean hasExplicitControl)
        {
            this.hasExplicitControl = hasExplicitControl;
            return this;
        }

        Context isMulticast(final boolean isMulticast)
        {
            this.isMulticast = isMulticast;
            return this;
        }

        Context hasTagId(final boolean hasTagId)
        {
            this.hasTagId = hasTagId;
            return this;
        }

        Context hasNoDistinguishingCharacteristic(final boolean hasNoDistinguishingCharacteristic)
        {
            this.hasNoDistinguishingCharacteristic = hasNoDistinguishingCharacteristic;
            return this;
        }

        Context socketRcvbufLength(final int socketRcvbufLength)
        {
            this.socketRcvbufLength = socketRcvbufLength;
            return this;
        }

        Context socketSndbufLength(final int socketSndbufLength)
        {
            this.socketSndbufLength = socketSndbufLength;
            return this;
        }

        Context socketToS(final int socketToS)
        {
            this.socketToS = socketToS;
            return this;
        }

        Context receiverWindowLength(final int receiverWindowLength)
        {
            this.receiverWindowLength = receiverWindowLength;
            return this;
        }

        @SuppressWarnings("UnusedReturnValue")
        Context channelReceiveTimestampOffset(final int timestampOffset)
        {
            this.channelReceiveTimestampOffset = timestampOffset;
            return this;
        }

        @SuppressWarnings("UnusedReturnValue")
        Context channelSendTimestampOffset(final int timestampOffset)
        {
            this.channelSendTimestampOffset = timestampOffset;
            return this;
        }

        Context nakDelayNs(final Long nakDelayNs)
        {
            this.nakDelayNs = nakDelayNs;
            return this;
        }

        public void groupTag(final Long groupTag)
        {
            this.groupTag = groupTag;
        }
    }
}<|MERGE_RESOLUTION|>--- conflicted
+++ resolved
@@ -193,7 +193,6 @@
                 throw new UnknownHostException("could not resolve control address: " + controlAddress);
             }
 
-
             boolean hasExplicitEndpoint = true;
             if (null == endpointAddress)
             {
@@ -214,12 +213,9 @@
                 .hasNoDistinguishingCharacteristic(hasNoDistinguishingCharacteristic)
                 .socketRcvbufLength(socketRcvbufLength)
                 .socketSndbufLength(socketSndbufLength)
+                .socketToS(socketToS)
                 .receiverWindowLength(receiverWindowLength)
-<<<<<<< HEAD
-                .socketToS(socketToS);
-=======
                 .nakDelayNs(parseOptionalDurationNs(channelUri, NAK_DELAY_PARAM_NAME));
->>>>>>> 32e72e7e
 
             if (null != tagIdStr)
             {
@@ -382,7 +378,7 @@
 
     /**
      * Parses the IP_TOS for a given URI paramName. The range of the IP_TOS is 0 &lt;= x &lt;= 255.
-     * <p/>
+     * <p>
      * If the parameter isn't set,  <code>SOCKET_TOS_DEFAULT</code> is returned.
      *
      * @param channelUri to get the value from.
