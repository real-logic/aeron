/*
 * Copyright 2014-2021 Real Logic Limited.
 *
 * Licensed under the Apache License, Version 2.0 (the "License");
 * you may not use this file except in compliance with the License.
 * You may obtain a copy of the License at
 *
 * https://www.apache.org/licenses/LICENSE-2.0
 *
 * Unless required by applicable law or agreed to in writing, software
 * distributed under the License is distributed on an "AS IS" BASIS,
 * WITHOUT WARRANTIES OR CONDITIONS OF ANY KIND, either express or implied.
 * See the License for the specific language governing permissions and
 * limitations under the License.
 */
package io.aeron.test;

import io.aeron.CommonContext;
import io.aeron.archive.ArchiveMarkFile;
import io.aeron.cluster.service.ClusterMarkFile;
import io.aeron.cluster.service.ClusterTerminationException;
import io.aeron.samples.SamplesUtil;
import io.aeron.test.cluster.TestCluster;
import org.agrona.CloseHelper;
import org.agrona.IoUtil;
import org.agrona.LangUtil;
import org.agrona.collections.MutableInteger;
import org.agrona.concurrent.AtomicBuffer;
import org.agrona.concurrent.SystemEpochClock;
import org.agrona.concurrent.errors.ErrorLogReader;
import org.junit.jupiter.api.extension.ExtensionContext;
import org.junit.jupiter.api.extension.TestWatcher;

import java.io.File;
import java.net.UnknownHostException;
import java.nio.MappedByteBuffer;
import java.nio.file.Path;
import java.text.SimpleDateFormat;
import java.util.Date;
import java.util.List;
import java.util.Optional;
import java.util.function.Function;
import java.util.function.Predicate;

public class ClusterTestWatcher implements TestWatcher
{
    private static final String CLUSTER_TERMINATION_EXCEPTION = ClusterTerminationException.class.getName();
    private static final String UNKNOWN_HOST_EXCEPTION = UnknownHostException.class.getName();
    public static final Predicate<String> UNKNOWN_HOST_FILTER =
        (s) -> s.contains(UNKNOWN_HOST_EXCEPTION) || s.contains("unknown host");
    public static final Predicate<String> WARNING_FILTER = (s) -> s.contains("WARN");
    public static final Predicate<String> CLUSTER_TERMINATION_FILTER =
        (s) -> s.contains(CLUSTER_TERMINATION_EXCEPTION);
    public static final Predicate<String> TEST_CLUSTER_DEFAULT_LOG_FILTER =
        WARNING_FILTER.negate().and(CLUSTER_TERMINATION_FILTER.negate());

    private static final SimpleDateFormat DATE_FORMAT = new SimpleDateFormat("yyyy-MM-dd HH:mm:ss.SSSZ");

    private Predicate<String> logFilter = TEST_CLUSTER_DEFAULT_LOG_FILTER;

    private DataCollector dataCollector = null;
    private AutoCloseable closeable = () -> {};
    private boolean deleteOnCompletion = false;

    public ClusterTestWatcher cluster(final TestCluster testCluster)
    {
        this.dataCollector = testCluster.dataCollector();
        closeable = testCluster;

        return this;
    }

    public ClusterTestWatcher dataCollector(final DataCollector dataCollector)
    {
        this.dataCollector = dataCollector;
<<<<<<< HEAD
        return this;
    }

    public ClusterTestWatcher closeable(final AutoCloseable closeable)
    {
        this.closeable = closeable;
=======
>>>>>>> 4a493ca8
        return this;
    }

    @SuppressWarnings("UnusedReturnValue")
    public ClusterTestWatcher ignoreErrorsMatching(final Predicate<String> logFilter)
    {
        this.logFilter = this.logFilter.and(logFilter.negate());
        return this;
    }

    public int errorCount()
    {
        if (null != dataCollector)
        {
            return countErrors(
                dataCollector.cncFiles(),
                dataCollector.archiveMarkFiles(),
                dataCollector.consensusModuleMarkFiles(),
                dataCollector.clusterServiceMarkFiles(),
                logFilter);
        }

        return 0;
    }

    public void testFailed(final ExtensionContext context, final Throwable cause)
    {
        try
        {
            reportAndTerminate(context);
        }
        finally
        {
            deleteAllLocations();
        }
    }

    public void testAborted(final ExtensionContext context, final Throwable cause)
    {
        try
        {
            reportAndTerminate(context);
        }
        finally
        {
            deleteAllLocations();
        }
    }

    public void testDisabled(final ExtensionContext context, final Optional<String> reason)
    {
        try
        {
            CloseHelper.close(closeable);
        }
        finally
        {
            deleteAllLocations();
        }
    }

    public void testSuccessful(final ExtensionContext context)
    {
        try
        {
            CloseHelper.close(closeable);
        }
        finally
        {
            deleteAllLocations();
        }
    }

    private int countErrors(
        final List<Path> cncPaths,
        final List<Path> archiveMarkFiles,
        final List<Path> consensusModuleMarkFiles,
        final List<Path> clusterServiceMarkFiles,
        final Predicate<String> filter)
    {
        final boolean isInterrupted = Thread.interrupted();
        try
        {
            return countErrors(cncPaths, filter, CommonContext::errorLogBuffer) +
                countArchiveMarkFileErrors(archiveMarkFiles, filter) +
                countClusterMarkFileErrors(consensusModuleMarkFiles, filter) +
                countClusterMarkFileErrors(clusterServiceMarkFiles, filter);
        }
        finally
        {
            if (isInterrupted)
            {
                Thread.currentThread().interrupt();
            }
        }
    }

    private int countErrors(
        final List<Path> paths,
        final Predicate<String> filter,
        final Function<MappedByteBuffer, AtomicBuffer> toErrorBuffer)
    {
        final MutableInteger errorCount = new MutableInteger();

        for (final Path path : paths)
        {
            final File file = path.toFile();
            final MappedByteBuffer mmap = SamplesUtil.mapExistingFileReadOnly(file);
            try
            {
                final AtomicBuffer buffer = toErrorBuffer.apply(mmap);
                ErrorLogReader.read(
                    buffer,
                    (observationCount, firstObservationTimestamp, lastObservationTimestamp, encodedException) ->
                    {
                        if (filter.test(encodedException))
                        {
                            errorCount.set(errorCount.get() + observationCount);
                        }
                    });
            }
            finally
            {
                IoUtil.unmap(mmap);
<<<<<<< HEAD
            }
        }

        return errorCount.get();
    }

    private int countClusterMarkFileErrors(
        final List<Path> paths,
        final Predicate<String> filter)
    {

        final MutableInteger errorCount = new MutableInteger(0);

        for (final Path path : paths)
        {
            try (ClusterMarkFile clusterMarkFile = openClusterMarkFile(path))
            {
                final AtomicBuffer buffer = clusterMarkFile.errorBuffer();
                ErrorLogReader.read(
                    buffer,
                    (observationCount, firstObservationTimestamp, lastObservationTimestamp, encodedException) ->
                    {
                        if (filter.test(encodedException))
                        {
                            errorCount.set(errorCount.get() + observationCount);
                        }
                    });
            }
        }

        return errorCount.get();
    }

    private int countArchiveMarkFileErrors(
        final List<Path> paths,
        final Predicate<String> filter)
    {
        final MutableInteger errorCount = new MutableInteger(0);

        for (final Path path : paths)
        {
            try (ArchiveMarkFile archive = openArchiveMarkFile(path))
            {
                final AtomicBuffer buffer = archive.errorBuffer();
                ErrorLogReader.read(
                    buffer,
                    (observationCount, firstObservationTimestamp, lastObservationTimestamp, encodedException) ->
                    {
                        if (filter.test(encodedException))
                        {
                            errorCount.set(errorCount.get() + observationCount);
                        }
                    });
=======
>>>>>>> 4a493ca8
            }
        }

        return errorCount.get();
    }

<<<<<<< HEAD
    private static ClusterMarkFile openClusterMarkFile(final Path path)
    {
        return new ClusterMarkFile(
            path.getParent().toFile(), path.getFileName().toString(), SystemEpochClock.INSTANCE, 0, s -> {});
=======
    private int countClusterMarkFileErrors(
        final List<Path> paths,
        final Predicate<String> filter)
    {
        final MutableInteger errorCount = new MutableInteger();

        for (final Path path : paths)
        {
            try (ClusterMarkFile clusterMarkFile = openClusterMarkFile(path))
            {
                final AtomicBuffer buffer = clusterMarkFile.errorBuffer();
                ErrorLogReader.read(
                    buffer,
                    (observationCount, firstObservationTimestamp, lastObservationTimestamp, encodedException) ->
                    {
                        if (filter.test(encodedException))
                        {
                            errorCount.set(errorCount.get() + observationCount);
                        }
                    });
            }
        }

        return errorCount.get();
    }

    private int countArchiveMarkFileErrors(
        final List<Path> paths,
        final Predicate<String> filter)
    {
        final MutableInteger errorCount = new MutableInteger();

        for (final Path path : paths)
        {
            try (ArchiveMarkFile archive = openArchiveMarkFile(path))
            {
                final AtomicBuffer buffer = archive.errorBuffer();
                ErrorLogReader.read(
                    buffer,
                    (observationCount, firstObservationTimestamp, lastObservationTimestamp, encodedException) ->
                    {
                        if (filter.test(encodedException))
                        {
                            errorCount.set(errorCount.get() + observationCount);
                        }
                    });
            }
        }

        return errorCount.get();
    }

    private static ClusterMarkFile openClusterMarkFile(final Path path)
    {
        return new ClusterMarkFile(
            path.getParent().toFile(), path.getFileName().toString(), SystemEpochClock.INSTANCE, 0, (s) -> {});
>>>>>>> 4a493ca8
    }

    private static ArchiveMarkFile openArchiveMarkFile(final Path path)
    {
        return new ArchiveMarkFile(
<<<<<<< HEAD
            path.getParent().toFile(), path.getFileName().toString(), SystemEpochClock.INSTANCE, 0, s -> {});
=======
            path.getParent().toFile(), path.getFileName().toString(), SystemEpochClock.INSTANCE, 0, (s) -> {});
>>>>>>> 4a493ca8
    }

    private void printObservationCallback(
        final int observationCount,
        final long firstObservationTimestamp,
        final long lastObservationTimestamp,
        final String encodedException)
    {
        final String ignored = !logFilter.test(encodedException) ? "(ignored) " : "";
        System.out.format(
            "***%n%s%d observations from %s to %s for:%n %s%n",
            ignored,
            observationCount,
            DATE_FORMAT.format(new Date(firstObservationTimestamp)),
            DATE_FORMAT.format(new Date(lastObservationTimestamp)),
            encodedException);
    }

    private void reportAndTerminate(final ExtensionContext context)
    {
        Throwable error = null;
        final boolean isInterrupted = Thread.interrupted();

        if (null != dataCollector)
        {
            try
            {
                printCncErrors(dataCollector.cncFiles(), "Command `n Control Errors", CommonContext::errorLogBuffer);
                printArchiveMarkFileErrors(dataCollector.archiveMarkFiles());
                printClusterMarkFileErrors(dataCollector.consensusModuleMarkFiles(), "Consensus Module Errors");
                printClusterMarkFileErrors(dataCollector.clusterServiceMarkFiles(), "Cluster Service Errors");
            }
            catch (final Throwable t)
            {
                error = t;
            }

            try
            {
                final String testClass = context.getTestClass().orElseThrow(IllegalStateException::new).getName();
                final String testMethod = context.getTestMethod().orElseThrow(IllegalStateException::new).getName();

                dataCollector.dumpData(testClass, testMethod);
            }
            catch (final Throwable t)
            {
                if (null != error)
                {
                    error.addSuppressed(t);
                }
                else
                {
                    error = t;
                }
            }
        }

        try
        {
            CloseHelper.close(closeable);
        }
        catch (final Throwable t)
        {
            if (null != error)
            {
                error.addSuppressed(t);
            }
            else
            {
                error = t;
            }
        }

        if (isInterrupted)
        {
            Thread.currentThread().interrupt();
        }

        if (null != error)
        {
            LangUtil.rethrowUnchecked(error);
        }
    }

    private void printCncErrors(
        final List<Path> paths,
        final String fileDescription,
        final Function<MappedByteBuffer, AtomicBuffer> toErrorBuffer)
    {
        for (final Path path : paths)
        {
            final File cncFile = path.toFile();
            final MappedByteBuffer mmap = SamplesUtil.mapExistingFileReadOnly(cncFile);
            try
            {
                final AtomicBuffer buffer = toErrorBuffer.apply(mmap);

                System.out.printf("%n%n%s file %s%n", fileDescription, cncFile);
                final int distinctErrorCount = ErrorLogReader.read(buffer, this::printObservationCallback);
                System.out.format("%d distinct errors observed.%n", distinctErrorCount);
            }
            finally
            {
                IoUtil.unmap(mmap);
            }
        }
    }

    private void printArchiveMarkFileErrors(final List<Path> paths)
    {
        for (final Path path : paths)
        {
            try (ArchiveMarkFile archiveFile = openArchiveMarkFile(path))
            {
                final AtomicBuffer buffer = archiveFile.errorBuffer();

                System.out.printf("%n%n%s file %s%n", "Archive Errors", path);
<<<<<<< HEAD
                final int distinctErrorCount = ErrorLogReader.read(
                    buffer, this::printObservationCallback);
=======
                final int distinctErrorCount = ErrorLogReader.read(buffer, this::printObservationCallback);
>>>>>>> 4a493ca8
                System.out.format("%d distinct errors observed.%n", distinctErrorCount);
            }
        }
    }

    private void printClusterMarkFileErrors(
        final List<Path> paths,
        final String fileDescription)
    {
        for (final Path path : paths)
        {
            try (ClusterMarkFile clusterMarkFile = openClusterMarkFile(path))
            {
                final AtomicBuffer buffer = clusterMarkFile.errorBuffer();

                System.out.printf("%n%n%s file %s%n", fileDescription, path);
<<<<<<< HEAD
                final int distinctErrorCount = ErrorLogReader.read(
                    buffer, this::printObservationCallback);
=======
                final int distinctErrorCount = ErrorLogReader.read(buffer, this::printObservationCallback);
>>>>>>> 4a493ca8
                System.out.format("%d distinct errors observed.%n", distinctErrorCount);
            }
        }
    }

    public void deleteAllLocations()
    {
        if (deleteOnCompletion)
        {
            for (final Path path : dataCollector.allLocations())
            {
                IoUtil.delete(path.toFile(), true);
            }
        }
    }

    public void deleteOnCompletion(final boolean deleteOnCompletion)
    {
        this.deleteOnCompletion = deleteOnCompletion;
    }
}<|MERGE_RESOLUTION|>--- conflicted
+++ resolved
@@ -73,15 +73,6 @@
     public ClusterTestWatcher dataCollector(final DataCollector dataCollector)
     {
         this.dataCollector = dataCollector;
-<<<<<<< HEAD
-        return this;
-    }
-
-    public ClusterTestWatcher closeable(final AutoCloseable closeable)
-    {
-        this.closeable = closeable;
-=======
->>>>>>> 4a493ca8
         return this;
     }
 
@@ -206,7 +197,6 @@
             finally
             {
                 IoUtil.unmap(mmap);
-<<<<<<< HEAD
             }
         }
 
@@ -217,8 +207,7 @@
         final List<Path> paths,
         final Predicate<String> filter)
     {
-
-        final MutableInteger errorCount = new MutableInteger(0);
+        final MutableInteger errorCount = new MutableInteger();
 
         for (final Path path : paths)
         {
@@ -244,7 +233,7 @@
         final List<Path> paths,
         final Predicate<String> filter)
     {
-        final MutableInteger errorCount = new MutableInteger(0);
+        final MutableInteger errorCount = new MutableInteger();
 
         for (final Path path : paths)
         {
@@ -260,66 +249,6 @@
                             errorCount.set(errorCount.get() + observationCount);
                         }
                     });
-=======
->>>>>>> 4a493ca8
-            }
-        }
-
-        return errorCount.get();
-    }
-
-<<<<<<< HEAD
-    private static ClusterMarkFile openClusterMarkFile(final Path path)
-    {
-        return new ClusterMarkFile(
-            path.getParent().toFile(), path.getFileName().toString(), SystemEpochClock.INSTANCE, 0, s -> {});
-=======
-    private int countClusterMarkFileErrors(
-        final List<Path> paths,
-        final Predicate<String> filter)
-    {
-        final MutableInteger errorCount = new MutableInteger();
-
-        for (final Path path : paths)
-        {
-            try (ClusterMarkFile clusterMarkFile = openClusterMarkFile(path))
-            {
-                final AtomicBuffer buffer = clusterMarkFile.errorBuffer();
-                ErrorLogReader.read(
-                    buffer,
-                    (observationCount, firstObservationTimestamp, lastObservationTimestamp, encodedException) ->
-                    {
-                        if (filter.test(encodedException))
-                        {
-                            errorCount.set(errorCount.get() + observationCount);
-                        }
-                    });
-            }
-        }
-
-        return errorCount.get();
-    }
-
-    private int countArchiveMarkFileErrors(
-        final List<Path> paths,
-        final Predicate<String> filter)
-    {
-        final MutableInteger errorCount = new MutableInteger();
-
-        for (final Path path : paths)
-        {
-            try (ArchiveMarkFile archive = openArchiveMarkFile(path))
-            {
-                final AtomicBuffer buffer = archive.errorBuffer();
-                ErrorLogReader.read(
-                    buffer,
-                    (observationCount, firstObservationTimestamp, lastObservationTimestamp, encodedException) ->
-                    {
-                        if (filter.test(encodedException))
-                        {
-                            errorCount.set(errorCount.get() + observationCount);
-                        }
-                    });
             }
         }
 
@@ -330,17 +259,12 @@
     {
         return new ClusterMarkFile(
             path.getParent().toFile(), path.getFileName().toString(), SystemEpochClock.INSTANCE, 0, (s) -> {});
->>>>>>> 4a493ca8
     }
 
     private static ArchiveMarkFile openArchiveMarkFile(final Path path)
     {
         return new ArchiveMarkFile(
-<<<<<<< HEAD
-            path.getParent().toFile(), path.getFileName().toString(), SystemEpochClock.INSTANCE, 0, s -> {});
-=======
             path.getParent().toFile(), path.getFileName().toString(), SystemEpochClock.INSTANCE, 0, (s) -> {});
->>>>>>> 4a493ca8
     }
 
     private void printObservationCallback(
@@ -458,12 +382,7 @@
                 final AtomicBuffer buffer = archiveFile.errorBuffer();
 
                 System.out.printf("%n%n%s file %s%n", "Archive Errors", path);
-<<<<<<< HEAD
-                final int distinctErrorCount = ErrorLogReader.read(
-                    buffer, this::printObservationCallback);
-=======
                 final int distinctErrorCount = ErrorLogReader.read(buffer, this::printObservationCallback);
->>>>>>> 4a493ca8
                 System.out.format("%d distinct errors observed.%n", distinctErrorCount);
             }
         }
@@ -480,12 +399,7 @@
                 final AtomicBuffer buffer = clusterMarkFile.errorBuffer();
 
                 System.out.printf("%n%n%s file %s%n", fileDescription, path);
-<<<<<<< HEAD
-                final int distinctErrorCount = ErrorLogReader.read(
-                    buffer, this::printObservationCallback);
-=======
                 final int distinctErrorCount = ErrorLogReader.read(buffer, this::printObservationCallback);
->>>>>>> 4a493ca8
                 System.out.format("%d distinct errors observed.%n", distinctErrorCount);
             }
         }
