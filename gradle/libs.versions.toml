--- conflicted
+++ resolved
@@ -1,9 +1,5 @@
 [versions]
-<<<<<<< HEAD
-agrona = "2.1.0-SNAPSHOT"
-=======
 agrona = "2.1.0"
->>>>>>> b8420bc9
 asciidoctorj = "2.5.13"
 asm = "9.7.1"
 bnd = "7.1.0"
